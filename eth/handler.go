--- conflicted
+++ resolved
@@ -76,19 +76,6 @@
 // handlerConfig is the collection of initialization parameters to create a full
 // node network handler.
 type handlerConfig struct {
-<<<<<<< HEAD
-	Database       ethdb.Database            // Database for direct sync insertions
-	Chain          *core.BlockChain          // Blockchain to serve data from
-	TxPool         txPool                    // Transaction pool to propagate from
-	Merger         *consensus.Merger         // The manager for eth1/2 transition
-	Network        uint64                    // Network identifier to adfvertise
-	Sync           downloader.SyncMode       // Whether to snap or full sync
-	BloomCache     uint64                    // Megabytes to alloc for snap sync bloom
-	EventMux       *event.TypeMux            // Legacy event mux, deprecate for `feed`
-	Checkpoint     *params.TrustedCheckpoint // Hard coded checkpoint for sync challenges
-	RequiredBlocks map[uint64]common.Hash    // Hard coded map of required block hashes for sync challenges
-	NoTxGossip     bool                      // Disable P2P transaction gossip
-=======
 	Database       ethdb.Database         // Database for direct sync insertions
 	Chain          *core.BlockChain       // Blockchain to serve data from
 	TxPool         txPool                 // Transaction pool to propagate from
@@ -98,7 +85,7 @@
 	BloomCache     uint64                 // Megabytes to alloc for snap sync bloom
 	EventMux       *event.TypeMux         // Legacy event mux, deprecate for `feed`
 	RequiredBlocks map[uint64]common.Hash // Hard coded map of required block hashes for sync challenges
->>>>>>> e501b3b0
+	NoTxGossip     bool                   // Disable P2P transaction gossip
 }
 
 type handler struct {
