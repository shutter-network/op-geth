// Copyright 2015 The go-ethereum Authors
// This file is part of the go-ethereum library.
//
// The go-ethereum library is free software: you can redistribute it and/or modify
// it under the terms of the GNU Lesser General Public License as published by
// the Free Software Foundation, either version 3 of the License, or
// (at your option) any later version.
//
// The go-ethereum library is distributed in the hope that it will be useful,
// but WITHOUT ANY WARRANTY; without even the implied warranty of
// MERCHANTABILITY or FITNESS FOR A PARTICULAR PURPOSE. See the
// GNU Lesser General Public License for more details.
//
// You should have received a copy of the GNU Lesser General Public License
// along with the go-ethereum library. If not, see <http://www.gnu.org/licenses/>.

package miner

import (
	"context"
	"errors"
	"fmt"
	"math/big"
	"sync"
	"sync/atomic"
	"time"

	"github.com/ethereum/go-ethereum/common"
	"github.com/ethereum/go-ethereum/consensus"
	"github.com/ethereum/go-ethereum/consensus/misc"
	"github.com/ethereum/go-ethereum/consensus/misc/eip4844"
	"github.com/ethereum/go-ethereum/core"
	"github.com/ethereum/go-ethereum/core/state"
	"github.com/ethereum/go-ethereum/core/txpool"
	"github.com/ethereum/go-ethereum/core/types"
<<<<<<< HEAD
	"github.com/ethereum/go-ethereum/eth/tracers"
=======
	"github.com/ethereum/go-ethereum/crypto/kzg4844"
>>>>>>> e7c678a4
	"github.com/ethereum/go-ethereum/event"
	"github.com/ethereum/go-ethereum/log"
	"github.com/ethereum/go-ethereum/params"
	"github.com/ethereum/go-ethereum/trie"
)

const (
	// resultQueueSize is the size of channel listening to sealing result.
	resultQueueSize = 10

	// txChanSize is the size of channel listening to NewTxsEvent.
	// The number is referenced from the size of tx pool.
	txChanSize = 4096

	// chainHeadChanSize is the size of channel listening to ChainHeadEvent.
	chainHeadChanSize = 10

	// resubmitAdjustChanSize is the size of resubmitting interval adjustment channel.
	resubmitAdjustChanSize = 10

	// minRecommitInterval is the minimal time interval to recreate the sealing block with
	// any newly arrived transactions.
	minRecommitInterval = 100 * time.Millisecond

	// maxRecommitInterval is the maximum time interval to recreate the sealing block with
	// any newly arrived transactions.
	maxRecommitInterval = 15 * time.Second

	// intervalAdjustRatio is the impact a single interval adjustment has on sealing work
	// resubmitting interval.
	intervalAdjustRatio = 0.1

	// intervalAdjustBias is applied during the new resubmit interval calculation in favor of
	// increasing upper limit or decreasing lower limit so that the limit can be reachable.
	intervalAdjustBias = 200 * 1000.0 * 1000.0

	// staleThreshold is the maximum depth of the acceptable stale block.
	staleThreshold = 7
)

var (
	errBlockInterruptedByNewHead  = errors.New("new head arrived while building block")
	errBlockInterruptedByRecommit = errors.New("recommit interrupt while building block")
	errBlockInterruptedByTimeout  = errors.New("timeout while building block")
)

// environment is the worker's current environment and holds all
// information of the sealing block generation.
type environment struct {
	signer   types.Signer
	state    *state.StateDB // apply state changes here
	tcount   int            // tx count in cycle
	gasPool  *core.GasPool  // available gas used to pack transactions
	coinbase common.Address

	header      *types.Header
	txs         []*types.Transaction
	receipts    []*types.Receipt
	blobs       []kzg4844.Blob
	commitments []kzg4844.Commitment
	proofs      []kzg4844.Proof
}

// copy creates a deep copy of environment.
func (env *environment) copy() *environment {
	cpy := &environment{
		signer:   env.signer,
		state:    env.state.Copy(),
		tcount:   env.tcount,
		coinbase: env.coinbase,
		header:   types.CopyHeader(env.header),
		receipts: copyReceipts(env.receipts),
	}
	if env.gasPool != nil {
		gasPool := *env.gasPool
		cpy.gasPool = &gasPool
	}
	cpy.txs = make([]*types.Transaction, len(env.txs))
	copy(cpy.txs, env.txs)

	cpy.blobs = make([]kzg4844.Blob, len(env.blobs))
	copy(cpy.blobs, env.blobs)

	cpy.commitments = make([]kzg4844.Commitment, len(env.commitments))
	copy(cpy.commitments, env.commitments)

	cpy.proofs = make([]kzg4844.Proof, len(env.proofs))
	copy(cpy.proofs, env.proofs)
	return cpy
}

// discard terminates the background prefetcher go-routine. It should
// always be called for all created environment instances otherwise
// the go-routine leak can happen.
func (env *environment) discard() {
	if env.state == nil {
		return
	}
	env.state.StopPrefetcher()
}

// task contains all information for consensus engine sealing and result submitting.
type task struct {
	receipts  []*types.Receipt
	state     *state.StateDB
	block     *types.Block
	createdAt time.Time
}

const (
	commitInterruptNone int32 = iota
	commitInterruptNewHead
	commitInterruptResubmit
	commitInterruptTimeout
)

// newWorkReq represents a request for new sealing work submitting with relative interrupt notifier.
type newWorkReq struct {
	interrupt *atomic.Int32
	timestamp int64
}

// newPayloadResult represents a result struct corresponds to payload generation.
type newPayloadResult struct {
	err   error
	block *types.Block
	fees  *big.Int

	blobs       []kzg4844.Blob
	commitments []kzg4844.Commitment
	proofs      []kzg4844.Proof
}

// getWorkReq represents a request for getting a new sealing work with provided parameters.
type getWorkReq struct {
	params *generateParams
	result chan *newPayloadResult // non-blocking channel
}

// intervalAdjust represents a resubmitting interval adjustment.
type intervalAdjust struct {
	ratio float64
	inc   bool
}

// worker is the main object which takes care of submitting new work to consensus engine
// and gathering the sealing result.
type worker struct {
	config      *Config
	chainConfig *params.ChainConfig
	engine      consensus.Engine
	eth         Backend
	chain       *core.BlockChain

	// Feeds
	pendingLogsFeed event.Feed

	// Subscriptions
	mux          *event.TypeMux
	txsCh        chan core.NewTxsEvent
	txsSub       event.Subscription
	chainHeadCh  chan core.ChainHeadEvent
	chainHeadSub event.Subscription

	// Channels
	newWorkCh          chan *newWorkReq
	getWorkCh          chan *getWorkReq
	taskCh             chan *task
	resultCh           chan *types.Block
	startCh            chan struct{}
	exitCh             chan struct{}
	resubmitIntervalCh chan time.Duration
	resubmitAdjustCh   chan *intervalAdjust

	wg sync.WaitGroup

	current *environment // An environment for current running cycle.

	mu       sync.RWMutex // The lock used to protect the coinbase and extra fields
	coinbase common.Address
	extra    []byte

	pendingMu    sync.RWMutex
	pendingTasks map[common.Hash]*task

	snapshotMu       sync.RWMutex // The lock used to protect the snapshots below
	snapshotBlock    *types.Block
	snapshotReceipts types.Receipts
	snapshotState    *state.StateDB

	// atomic status counters
	running atomic.Bool  // The indicator whether the consensus engine is running or not.
	newTxs  atomic.Int32 // New arrival transaction count since last sealing work submitting.
	syncing atomic.Bool  // The indicator whether the node is still syncing.

	// newpayloadTimeout is the maximum timeout allowance for creating payload.
	// The default value is 2 seconds but node operator can set it to arbitrary
	// large value. A large timeout allowance may cause Geth to fail creating
	// a non-empty payload within the specified time and eventually miss the slot
	// in case there are some computation expensive transactions in txpool.
	newpayloadTimeout time.Duration

	// recommit is the time interval to re-create sealing work or to re-build
	// payload in proof-of-stake stage.
	recommit time.Duration

	// External functions
	isLocalBlock func(header *types.Header) bool // Function used to determine whether the specified block is mined by local miner.

	// Test hooks
	newTaskHook  func(*task)                        // Method to call upon receiving a new sealing task.
	skipSealHook func(*task) bool                   // Method to decide whether skipping the sealing.
	fullTaskHook func()                             // Method to call before pushing the full sealing task.
	resubmitHook func(time.Duration, time.Duration) // Method to call upon updating resubmitting interval.
}

func newWorker(config *Config, chainConfig *params.ChainConfig, engine consensus.Engine, eth Backend, mux *event.TypeMux, isLocalBlock func(header *types.Header) bool, init bool) *worker {
	worker := &worker{
		config:             config,
		chainConfig:        chainConfig,
		engine:             engine,
		eth:                eth,
		chain:              eth.BlockChain(),
		mux:                mux,
		isLocalBlock:       isLocalBlock,
		coinbase:           config.Etherbase,
		extra:              config.ExtraData,
		pendingTasks:       make(map[common.Hash]*task),
		txsCh:              make(chan core.NewTxsEvent, txChanSize),
		chainHeadCh:        make(chan core.ChainHeadEvent, chainHeadChanSize),
		newWorkCh:          make(chan *newWorkReq),
		getWorkCh:          make(chan *getWorkReq),
		taskCh:             make(chan *task),
		resultCh:           make(chan *types.Block, resultQueueSize),
		startCh:            make(chan struct{}, 1),
		exitCh:             make(chan struct{}),
		resubmitIntervalCh: make(chan time.Duration),
		resubmitAdjustCh:   make(chan *intervalAdjust, resubmitAdjustChanSize),
	}
	// Subscribe NewTxsEvent for tx pool
	worker.txsSub = eth.TxPool().SubscribeNewTxsEvent(worker.txsCh)
	// Subscribe events for blockchain
	worker.chainHeadSub = eth.BlockChain().SubscribeChainHeadEvent(worker.chainHeadCh)

	// Sanitize recommit interval if the user-specified one is too short.
	recommit := worker.config.Recommit
	if recommit < minRecommitInterval {
		log.Warn("Sanitizing miner recommit interval", "provided", recommit, "updated", minRecommitInterval)
		recommit = minRecommitInterval
	}
	worker.recommit = recommit

	// Sanitize the timeout config for creating payload.
	newpayloadTimeout := worker.config.NewPayloadTimeout
	if newpayloadTimeout == 0 {
		log.Warn("Sanitizing new payload timeout to default", "provided", newpayloadTimeout, "updated", DefaultConfig.NewPayloadTimeout)
		newpayloadTimeout = DefaultConfig.NewPayloadTimeout
	}
	if newpayloadTimeout < time.Millisecond*100 {
		log.Warn("Low payload timeout may cause high amount of non-full blocks", "provided", newpayloadTimeout, "default", DefaultConfig.NewPayloadTimeout)
	}
	worker.newpayloadTimeout = newpayloadTimeout

	worker.wg.Add(4)
	go worker.mainLoop()
	go worker.newWorkLoop(recommit)
	go worker.resultLoop()
	go worker.taskLoop()

	// Submit first work to initialize pending state.
	if init {
		worker.startCh <- struct{}{}
	}
	return worker
}

// setEtherbase sets the etherbase used to initialize the block coinbase field.
func (w *worker) setEtherbase(addr common.Address) {
	w.mu.Lock()
	defer w.mu.Unlock()
	w.coinbase = addr
}

// etherbase retrieves the configured etherbase address.
func (w *worker) etherbase() common.Address {
	w.mu.RLock()
	defer w.mu.RUnlock()
	return w.coinbase
}

func (w *worker) setGasCeil(ceil uint64) {
	w.mu.Lock()
	defer w.mu.Unlock()
	w.config.GasCeil = ceil
}

// setExtra sets the content used to initialize the block extra field.
func (w *worker) setExtra(extra []byte) {
	w.mu.Lock()
	defer w.mu.Unlock()
	w.extra = extra
}

// setRecommitInterval updates the interval for miner sealing work recommitting.
func (w *worker) setRecommitInterval(interval time.Duration) {
	select {
	case w.resubmitIntervalCh <- interval:
	case <-w.exitCh:
	}
}

// pending returns the pending state and corresponding block. The returned
// values can be nil in case the pending block is not initialized.
func (w *worker) pending() (*types.Block, *state.StateDB) {
<<<<<<< HEAD
	if w.chainConfig.Optimism != nil && !w.config.RollupComputePendingBlock {
		return nil, nil // when not computing the pending block, there is never a pending state
	}
	// return a snapshot to avoid contention on currentMu mutex
=======
>>>>>>> e7c678a4
	w.snapshotMu.RLock()
	defer w.snapshotMu.RUnlock()
	if w.snapshotState == nil {
		return nil, nil
	}
	return w.snapshotBlock, w.snapshotState.Copy()
}

// pendingBlock returns pending block. The returned block can be nil in case the
// pending block is not initialized.
func (w *worker) pendingBlock() *types.Block {
<<<<<<< HEAD
	if w.chainConfig.Optimism != nil && !w.config.RollupComputePendingBlock {
		// For compatibility when not computing a pending block, we serve the latest block as "pending"
		headHeader := w.eth.BlockChain().CurrentHeader()
		headBlock := w.eth.BlockChain().GetBlock(headHeader.Hash(), headHeader.Number.Uint64())
		return headBlock
	}
	// return a snapshot to avoid contention on currentMu mutex
=======
>>>>>>> e7c678a4
	w.snapshotMu.RLock()
	defer w.snapshotMu.RUnlock()
	return w.snapshotBlock
}

// pendingBlockAndReceipts returns pending block and corresponding receipts.
// The returned values can be nil in case the pending block is not initialized.
func (w *worker) pendingBlockAndReceipts() (*types.Block, types.Receipts) {
<<<<<<< HEAD
	if w.chainConfig.Optimism != nil && !w.config.RollupComputePendingBlock {
		return nil, nil // when not computing the pending block, there are no pending receipts, and thus no pending logs
	}
	// return a snapshot to avoid contention on currentMu mutex
=======
>>>>>>> e7c678a4
	w.snapshotMu.RLock()
	defer w.snapshotMu.RUnlock()
	return w.snapshotBlock, w.snapshotReceipts
}

// start sets the running status as 1 and triggers new work submitting.
func (w *worker) start() {
	w.running.Store(true)
	w.startCh <- struct{}{}
}

// stop sets the running status as 0.
func (w *worker) stop() {
	w.running.Store(false)
}

// isRunning returns an indicator whether worker is running or not.
func (w *worker) isRunning() bool {
	return w.running.Load()
}

// close terminates all background threads maintained by the worker.
// Note the worker does not support being closed multiple times.
func (w *worker) close() {
	w.running.Store(false)
	close(w.exitCh)
	w.wg.Wait()
}

// recalcRecommit recalculates the resubmitting interval upon feedback.
func recalcRecommit(minRecommit, prev time.Duration, target float64, inc bool) time.Duration {
	var (
		prevF = float64(prev.Nanoseconds())
		next  float64
	)
	if inc {
		next = prevF*(1-intervalAdjustRatio) + intervalAdjustRatio*(target+intervalAdjustBias)
		max := float64(maxRecommitInterval.Nanoseconds())
		if next > max {
			next = max
		}
	} else {
		next = prevF*(1-intervalAdjustRatio) + intervalAdjustRatio*(target-intervalAdjustBias)
		min := float64(minRecommit.Nanoseconds())
		if next < min {
			next = min
		}
	}
	return time.Duration(int64(next))
}

// newWorkLoop is a standalone goroutine to submit new sealing work upon received events.
func (w *worker) newWorkLoop(recommit time.Duration) {
	defer w.wg.Done()
	if w.chainConfig.Optimism != nil && !w.config.RollupComputePendingBlock {
		for { // do not update the pending-block, instead drain work without doing it, to keep producers from blocking.
			select {
			case <-w.startCh:
			case <-w.chainHeadCh:
			case <-w.resubmitIntervalCh:
			case <-w.resubmitAdjustCh:
			case <-w.exitCh:
				return
			}
		}
	}

	var (
		interrupt   *atomic.Int32
		minRecommit = recommit // minimal resubmit interval specified by user.
		timestamp   int64      // timestamp for each round of sealing.
	)

	timer := time.NewTimer(0)
	defer timer.Stop()
	<-timer.C // discard the initial tick

	// commit aborts in-flight transaction execution with given signal and resubmits a new one.
	commit := func(s int32) {
		if interrupt != nil {
			interrupt.Store(s)
		}
		interrupt = new(atomic.Int32)
		select {
		case w.newWorkCh <- &newWorkReq{interrupt: interrupt, timestamp: timestamp}:
		case <-w.exitCh:
			return
		}
		timer.Reset(recommit)
		w.newTxs.Store(0)
	}
	// clearPending cleans the stale pending tasks.
	clearPending := func(number uint64) {
		w.pendingMu.Lock()
		for h, t := range w.pendingTasks {
			if t.block.NumberU64()+staleThreshold <= number {
				delete(w.pendingTasks, h)
			}
		}
		w.pendingMu.Unlock()
	}

	for {
		select {
		case <-w.startCh:
			clearPending(w.chain.CurrentBlock().Number.Uint64())
			timestamp = time.Now().Unix()
			commit(commitInterruptNewHead)

		case head := <-w.chainHeadCh:
			clearPending(head.Block.NumberU64())
			timestamp = time.Now().Unix()
			commit(commitInterruptNewHead)

		case <-timer.C:
			// If sealing is running resubmit a new work cycle periodically to pull in
			// higher priced transactions. Disable this overhead for pending blocks.
			if w.isRunning() && (w.chainConfig.Clique == nil || w.chainConfig.Clique.Period > 0) {
				// Short circuit if no new transaction arrives.
				if w.newTxs.Load() == 0 {
					timer.Reset(recommit)
					continue
				}
				commit(commitInterruptResubmit)
			}

		case interval := <-w.resubmitIntervalCh:
			// Adjust resubmit interval explicitly by user.
			if interval < minRecommitInterval {
				log.Warn("Sanitizing miner recommit interval", "provided", interval, "updated", minRecommitInterval)
				interval = minRecommitInterval
			}
			log.Info("Miner recommit interval update", "from", minRecommit, "to", interval)
			minRecommit, recommit = interval, interval

			if w.resubmitHook != nil {
				w.resubmitHook(minRecommit, recommit)
			}

		case adjust := <-w.resubmitAdjustCh:
			// Adjust resubmit interval by feedback.
			if adjust.inc {
				before := recommit
				target := float64(recommit.Nanoseconds()) / adjust.ratio
				recommit = recalcRecommit(minRecommit, recommit, target, true)
				log.Trace("Increase miner recommit interval", "from", before, "to", recommit)
			} else {
				before := recommit
				recommit = recalcRecommit(minRecommit, recommit, float64(minRecommit.Nanoseconds()), false)
				log.Trace("Decrease miner recommit interval", "from", before, "to", recommit)
			}

			if w.resubmitHook != nil {
				w.resubmitHook(minRecommit, recommit)
			}

		case <-w.exitCh:
			return
		}
	}
}

// mainLoop is responsible for generating and submitting sealing work based on
// the received event. It can support two modes: automatically generate task and
// submit it or return task according to given parameters for various proposes.
func (w *worker) mainLoop() {
	defer w.wg.Done()
	defer w.txsSub.Unsubscribe()
	defer w.chainHeadSub.Unsubscribe()
	defer func() {
		if w.current != nil {
			w.current.discard()
		}
	}()

	for {
		select {
		case req := <-w.newWorkCh:
			w.commitWork(req.interrupt, req.timestamp)

		case req := <-w.getWorkCh:
			block, fees, blobs, commits, proofs, err := w.generateWork(req.params)
			req.result <- &newPayloadResult{
				err:         err,
				block:       block,
				fees:        fees,
				blobs:       blobs,
				commitments: commits,
				proofs:      proofs,
			}

		case ev := <-w.txsCh:
			if w.chainConfig.Optimism != nil && !w.config.RollupComputePendingBlock {
				continue // don't update the pending-block snapshot if we are not computing the pending block
			}
			// Apply transactions to the pending state if we're not sealing
			//
			// Note all transactions received may not be continuous with transactions
			// already included in the current sealing block. These transactions will
			// be automatically eliminated.
			if !w.isRunning() && w.current != nil {
				// If block is already full, abort
				if gp := w.current.gasPool; gp != nil && gp.Gas() < params.TxGas {
					continue
				}
				txs := make(map[common.Address][]*txpool.LazyTransaction, len(ev.Txs))
				for _, tx := range ev.Txs {
					acc, _ := types.Sender(w.current.signer, tx)
					txs[acc] = append(txs[acc], &txpool.LazyTransaction{
						Hash:      tx.Hash(),
						Tx:        &txpool.Transaction{Tx: tx},
						Time:      tx.Time(),
						GasFeeCap: tx.GasFeeCap(),
						GasTipCap: tx.GasTipCap(),
					})
				}
				txset := newTransactionsByPriceAndNonce(w.current.signer, txs, w.current.header.BaseFee)
				tcount := w.current.tcount
				w.commitTransactions(w.current, txset, nil)

				// Only update the snapshot if any new transactions were added
				// to the pending block
				if tcount != w.current.tcount {
					w.updateSnapshot(w.current)
				}
			} else {
				// Special case, if the consensus engine is 0 period clique(dev mode),
				// submit sealing work here since all empty submission will be rejected
				// by clique. Of course the advance sealing(empty submission) is disabled.
				if w.chainConfig.Clique != nil && w.chainConfig.Clique.Period == 0 {
					w.commitWork(nil, time.Now().Unix())
				}
			}
			w.newTxs.Add(int32(len(ev.Txs)))

		// System stopped
		case <-w.exitCh:
			return
		case <-w.txsSub.Err():
			return
		case <-w.chainHeadSub.Err():
			return
		}
	}
}

// taskLoop is a standalone goroutine to fetch sealing task from the generator and
// push them to consensus engine.
func (w *worker) taskLoop() {
	defer w.wg.Done()
	var (
		stopCh chan struct{}
		prev   common.Hash
	)

	// interrupt aborts the in-flight sealing task.
	interrupt := func() {
		if stopCh != nil {
			close(stopCh)
			stopCh = nil
		}
	}
	for {
		select {
		case task := <-w.taskCh:
			if w.newTaskHook != nil {
				w.newTaskHook(task)
			}
			// Reject duplicate sealing work due to resubmitting.
			sealHash := w.engine.SealHash(task.block.Header())
			if sealHash == prev {
				continue
			}
			// Interrupt previous sealing operation
			interrupt()
			stopCh, prev = make(chan struct{}), sealHash

			if w.skipSealHook != nil && w.skipSealHook(task) {
				continue
			}
			w.pendingMu.Lock()
			w.pendingTasks[sealHash] = task
			w.pendingMu.Unlock()

			if err := w.engine.Seal(w.chain, task.block, w.resultCh, stopCh); err != nil {
				log.Warn("Block sealing failed", "err", err)
				w.pendingMu.Lock()
				delete(w.pendingTasks, sealHash)
				w.pendingMu.Unlock()
			}
		case <-w.exitCh:
			interrupt()
			return
		}
	}
}

// resultLoop is a standalone goroutine to handle sealing result submitting
// and flush relative data to the database.
func (w *worker) resultLoop() {
	defer w.wg.Done()
	for {
		select {
		case block := <-w.resultCh:
			// Short circuit when receiving empty result.
			if block == nil {
				continue
			}
			// Short circuit when receiving duplicate result caused by resubmitting.
			if w.chain.HasBlock(block.Hash(), block.NumberU64()) {
				continue
			}
			var (
				sealhash = w.engine.SealHash(block.Header())
				hash     = block.Hash()
			)
			w.pendingMu.RLock()
			task, exist := w.pendingTasks[sealhash]
			w.pendingMu.RUnlock()
			if !exist {
				log.Error("Block found but no relative pending task", "number", block.Number(), "sealhash", sealhash, "hash", hash)
				continue
			}
			// Different block could share same sealhash, deep copy here to prevent write-write conflict.
			var (
				receipts = make([]*types.Receipt, len(task.receipts))
				logs     []*types.Log
			)
			for i, taskReceipt := range task.receipts {
				receipt := new(types.Receipt)
				receipts[i] = receipt
				*receipt = *taskReceipt

				// add block location fields
				receipt.BlockHash = hash
				receipt.BlockNumber = block.Number()
				receipt.TransactionIndex = uint(i)

				// Update the block hash in all logs since it is now available and not when the
				// receipt/log of individual transactions were created.
				receipt.Logs = make([]*types.Log, len(taskReceipt.Logs))
				for i, taskLog := range taskReceipt.Logs {
					log := new(types.Log)
					receipt.Logs[i] = log
					*log = *taskLog
					log.BlockHash = hash
				}
				logs = append(logs, receipt.Logs...)
			}
			// Commit block and state to database.
			_, err := w.chain.WriteBlockAndSetHead(block, receipts, logs, task.state, true)
			if err != nil {
				log.Error("Failed writing block to chain", "err", err)
				continue
			}
			log.Info("Successfully sealed new block", "number", block.Number(), "sealhash", sealhash, "hash", hash,
				"elapsed", common.PrettyDuration(time.Since(task.createdAt)))

			// Broadcast the block and announce chain insertion event
			w.mux.Post(core.NewMinedBlockEvent{Block: block})

		case <-w.exitCh:
			return
		}
	}
}

// makeEnv creates a new environment for the sealing block.
func (w *worker) makeEnv(parent *types.Header, header *types.Header, coinbase common.Address) (*environment, error) {
	// Retrieve the parent state to execute on top and start a prefetcher for
	// the miner to speed block sealing up a bit.
	state, err := w.chain.StateAt(parent.Root)
	if err != nil && w.chainConfig.Optimism != nil { // Allow the miner to reorg its own chain arbitrarily deep
		if historicalBackend, ok := w.eth.(BackendWithHistoricalState); ok {
			var release tracers.StateReleaseFunc
			parentBlock := w.eth.BlockChain().GetBlockByHash(parent.Hash())
			state, release, err = historicalBackend.StateAtBlock(context.Background(), parentBlock, ^uint64(0), nil, false, false)
			state = state.Copy()
			release()
		}
	}
	if err != nil {
		return nil, err
	}
	state.StartPrefetcher("miner")

	// Note the passed coinbase may be different with header.Coinbase.
	env := &environment{
		signer:   types.MakeSigner(w.chainConfig, header.Number, header.Time),
		state:    state,
		coinbase: coinbase,
		header:   header,
	}
	// Keep track of transactions which return errors so they can be removed
	env.tcount = 0
	return env, nil
}

// updateSnapshot updates pending snapshot block, receipts and state.
func (w *worker) updateSnapshot(env *environment) {
	w.snapshotMu.Lock()
	defer w.snapshotMu.Unlock()

	w.snapshotBlock = types.NewBlock(
		env.header,
		env.txs,
		nil,
		env.receipts,
		trie.NewStackTrie(nil),
	)
	w.snapshotReceipts = copyReceipts(env.receipts)
	w.snapshotState = env.state.Copy()
}

func (w *worker) commitTransaction(env *environment, tx *txpool.Transaction) ([]*types.Log, error) {
	var (
		snap = env.state.Snapshot()
		gp   = env.gasPool.Gas()
	)
	// TODO (MariusVanDerWijden): Move this check
	if (len(env.blobs)+len(tx.Tx.BlobHashes()))*params.BlobTxDataGasPerBlob > params.BlobTxMaxDataGasPerBlock {
		return nil, errors.New("max data blobs reached")
	}
	receipt, err := core.ApplyTransaction(w.chainConfig, w.chain, &env.coinbase, env.gasPool, env.state, env.header, tx.Tx, &env.header.GasUsed, *w.chain.GetVMConfig())
	if err != nil {
		env.state.RevertToSnapshot(snap)
		env.gasPool.SetGas(gp)
		return nil, err
	}
	env.txs = append(env.txs, tx.Tx)
	env.receipts = append(env.receipts, receipt)

	if tx.Tx.Type() == types.BlobTxType {
		env.blobs = append(env.blobs, tx.BlobTxBlobs...)
		env.commitments = append(env.commitments, tx.BlobTxCommits...)
		env.proofs = append(env.proofs, tx.BlobTxProofs...)
	}

	return receipt.Logs, nil
}

func (w *worker) commitTransactions(env *environment, txs *transactionsByPriceAndNonce, interrupt *atomic.Int32) error {
	gasLimit := env.header.GasLimit
	if env.gasPool == nil {
		env.gasPool = new(core.GasPool).AddGas(gasLimit)
	}
	var coalescedLogs []*types.Log

	for {
		// Check interruption signal and abort building if it's fired.
		if interrupt != nil {
			if signal := interrupt.Load(); signal != commitInterruptNone {
				return signalToErr(signal)
			}
		}
		// If we don't have enough gas for any further transactions then we're done.
		if env.gasPool.Gas() < params.TxGas {
			log.Trace("Not enough gas for further transactions", "have", env.gasPool, "want", params.TxGas)
			break
		}
		// Retrieve the next transaction and abort if all done.
		ltx := txs.Peek()
		if ltx == nil {
			break
		}
		tx := ltx.Resolve()
		if tx == nil {
			log.Warn("Ignoring evicted transaction")

			txs.Pop()
			continue
		}
		// Error may be ignored here. The error has already been checked
		// during transaction acceptance is the transaction pool.
		from, _ := types.Sender(env.signer, tx.Tx)

		// Check whether the tx is replay protected. If we're not in the EIP155 hf
		// phase, start ignoring the sender until we do.
		if tx.Tx.Protected() && !w.chainConfig.IsEIP155(env.header.Number) {
			log.Trace("Ignoring reply protected transaction", "hash", tx.Tx.Hash(), "eip155", w.chainConfig.EIP155Block)

			txs.Pop()
			continue
		}
		// Start executing the transaction
		env.state.SetTxContext(tx.Tx.Hash(), env.tcount)

		logs, err := w.commitTransaction(env, tx)
		switch {
		case errors.Is(err, core.ErrNonceTooLow):
			// New head notification data race between the transaction pool and miner, shift
			log.Trace("Skipping transaction with low nonce", "sender", from, "nonce", tx.Tx.Nonce())
			txs.Shift()

		case errors.Is(err, nil):
			// Everything ok, collect the logs and shift in the next transaction from the same account
			coalescedLogs = append(coalescedLogs, logs...)
			env.tcount++
			txs.Shift()

		default:
			// Transaction is regarded as invalid, drop all consecutive transactions from
			// the same sender because of `nonce-too-high` clause.
			log.Debug("Transaction failed, account skipped", "hash", tx.Tx.Hash(), "err", err)
			txs.Pop()
		}
	}
	if !w.isRunning() && len(coalescedLogs) > 0 {
		// We don't push the pendingLogsEvent while we are sealing. The reason is that
		// when we are sealing, the worker will regenerate a sealing block every 3 seconds.
		// In order to avoid pushing the repeated pendingLog, we disable the pending log pushing.

		// make a copy, the state caches the logs and these logs get "upgraded" from pending to mined
		// logs by filling in the block hash when the block was mined by the local miner. This can
		// cause a race condition if a log was "upgraded" before the PendingLogsEvent is processed.
		cpy := make([]*types.Log, len(coalescedLogs))
		for i, l := range coalescedLogs {
			cpy[i] = new(types.Log)
			*cpy[i] = *l
		}
		w.pendingLogsFeed.Send(cpy)
	}
	return nil
}

// generateParams wraps various of settings for generating sealing task.
type generateParams struct {
	timestamp   uint64            // The timstamp for sealing task
	forceTime   bool              // Flag whether the given timestamp is immutable or not
	parentHash  common.Hash       // Parent block hash, empty means the latest chain head
	coinbase    common.Address    // The fee recipient address for including transaction
	random      common.Hash       // The randomness generated by beacon chain, empty before the merge
	withdrawals types.Withdrawals // List of withdrawals to include in block.
	noTxs       bool              // Flag whether an empty block without any transaction is expected

	txs      types.Transactions // Deposit transactions to include at the start of the block
	gasLimit *uint64            // Optional gas limit override
}

// prepareWork constructs the sealing task according to the given parameters,
// either based on the last chain head or specified parent. In this function
// the pending transactions are not filled yet, only the empty task returned.
func (w *worker) prepareWork(genParams *generateParams) (*environment, error) {
	w.mu.RLock()
	defer w.mu.RUnlock()

	// Find the parent block for sealing task
	parent := w.chain.CurrentBlock()
	if genParams.parentHash != (common.Hash{}) {
		block := w.chain.GetBlockByHash(genParams.parentHash)
		if block == nil {
			return nil, fmt.Errorf("missing parent")
		}
		parent = block.Header()
	}
	// Sanity check the timestamp correctness, recap the timestamp
	// to parent+1 if the mutation is allowed.
	timestamp := genParams.timestamp
	if parent.Time >= timestamp {
		if genParams.forceTime {
			return nil, fmt.Errorf("invalid timestamp, parent %d given %d", parent.Time, timestamp)
		}
		timestamp = parent.Time + 1
	}
	// Construct the sealing block header.
	header := &types.Header{
		ParentHash: parent.Hash(),
		Number:     new(big.Int).Add(parent.Number, common.Big1),
		GasLimit:   core.CalcGasLimit(parent.GasLimit, w.config.GasCeil),
		Time:       timestamp,
		Coinbase:   genParams.coinbase,
	}
	// Set the extra field.
	if len(w.extra) != 0 && w.chainConfig.Optimism == nil { // Optimism chains must not set any extra data.
		header.Extra = w.extra
	}
	// Set the randomness field from the beacon chain if it's available.
	if genParams.random != (common.Hash{}) {
		header.MixDigest = genParams.random
	}
	// Set baseFee and GasLimit if we are on an EIP-1559 chain
	if w.chainConfig.IsLondon(header.Number) {
		header.BaseFee = misc.CalcBaseFee(w.chainConfig, parent)
		if !w.chainConfig.IsLondon(parent.Number) {
			parentGasLimit := parent.GasLimit * w.chainConfig.ElasticityMultiplier()
			header.GasLimit = core.CalcGasLimit(parentGasLimit, w.config.GasCeil)
		}
	}
<<<<<<< HEAD
	if genParams.gasLimit != nil { // override gas limit if specified
		header.GasLimit = *genParams.gasLimit
	} else if w.chain.Config().Optimism != nil && w.config.GasCeil != 0 {
		// configure the gas limit of pending blocks with the miner gas limit config when using optimism
		header.GasLimit = w.config.GasCeil
=======
	if w.chainConfig.IsCancun(header.Number, header.Time) {
		var excessData uint64
		if w.chainConfig.IsCancun(parent.Number, parent.Time) {
			excessData = eip4844.CalcExcessDataGas(*parent.ExcessDataGas, *parent.DataGasUsed)
		} else {
			// For the first post-fork block, both parent.data_gas_used and parent.excess_data_gas are evaluated as 0
			excessData = eip4844.CalcExcessDataGas(0, 0)
		}
		header.ExcessDataGas = &excessData
>>>>>>> e7c678a4
	}
	// Run the consensus preparation with the default or customized consensus engine.
	if err := w.engine.Prepare(w.chain, header); err != nil {
		log.Error("Failed to prepare header for sealing", "err", err)
		return nil, err
	}
	// Could potentially happen if starting to mine in an odd state.
	// Note genParams.coinbase can be different with header.Coinbase
	// since clique algorithm can modify the coinbase field in header.
	env, err := w.makeEnv(parent, header, genParams.coinbase)
	if err != nil {
		log.Error("Failed to create sealing context", "err", err)
		return nil, err
	}
	return env, nil
}

// fillTransactions retrieves the pending transactions from the txpool and fills them
// into the given sealing block. The transaction selection and ordering strategy can
// be customized with the plugin in the future.
func (w *worker) fillTransactions(interrupt *atomic.Int32, env *environment) error {
	// Split the pending transactions into locals and remotes
	// Fill the block with all available pending transactions.
	pending := w.eth.TxPool().Pending(true)

	localTxs, remoteTxs := make(map[common.Address][]*txpool.LazyTransaction), pending
	for _, account := range w.eth.TxPool().Locals() {
		if txs := pending[account]; len(txs) > 0 {
			delete(pending, account)
			localTxs[account] = append(localTxs[account], txs...)
		}
	}

	if len(localTxs) > 0 {
		txs := newTransactionsByPriceAndNonce(env.signer, localTxs, env.header.BaseFee)
		if err := w.commitTransactions(env, txs, interrupt); err != nil {
			return err
		}
	}
	if len(remoteTxs) > 0 {
		txs := newTransactionsByPriceAndNonce(env.signer, remoteTxs, env.header.BaseFee)
		if err := w.commitTransactions(env, txs, interrupt); err != nil {
			return err
		}
	}
	return nil
}

// generateWork generates a sealing block based on the given parameters.
<<<<<<< HEAD
func (w *worker) generateWork(genParams *generateParams) (*types.Block, *big.Int, error) {
	work, err := w.prepareWork(genParams)
=======
func (w *worker) generateWork(params *generateParams) (*types.Block, *big.Int, []kzg4844.Blob, []kzg4844.Commitment, []kzg4844.Proof, error) {
	work, err := w.prepareWork(params)
>>>>>>> e7c678a4
	if err != nil {
		return nil, nil, nil, nil, nil, err
	}
	defer work.discard()
	if work.gasPool == nil {
		work.gasPool = new(core.GasPool).AddGas(work.header.GasLimit)
	}

	for _, tx := range genParams.txs {
		from, _ := types.Sender(work.signer, tx)
		work.state.SetTxContext(tx.Hash(), work.tcount)
		_, err := w.commitTransaction(work, tx)
		if err != nil {
			return nil, nil, fmt.Errorf("failed to force-include tx: %s type: %d sender: %s nonce: %d, err: %w", tx.Hash(), tx.Type(), from, tx.Nonce(), err)
		}
		work.tcount++
	}

	// forced transactions done, fill rest of block with transactions
	if !genParams.noTxs {
		interrupt := new(atomic.Int32)
		timer := time.AfterFunc(w.newpayloadTimeout, func() {
			interrupt.Store(commitInterruptTimeout)
		})
		defer timer.Stop()

		err := w.fillTransactions(interrupt, work)
		if errors.Is(err, errBlockInterruptedByTimeout) {
			log.Warn("Block building is interrupted", "allowance", common.PrettyDuration(w.newpayloadTimeout))
		}
	}
<<<<<<< HEAD
	block, err := w.engine.FinalizeAndAssemble(w.chain, work.header, work.state, work.txs, work.unclelist(), work.receipts, genParams.withdrawals)
=======
	block, err := w.engine.FinalizeAndAssemble(w.chain, work.header, work.state, work.txs, nil, work.receipts, params.withdrawals)
>>>>>>> e7c678a4
	if err != nil {
		return nil, nil, nil, nil, nil, err
	}
	return block, totalFees(block, work.receipts), work.blobs, work.commitments, work.proofs, nil
}

// commitWork generates several new sealing tasks based on the parent block
// and submit them to the sealer.
func (w *worker) commitWork(interrupt *atomic.Int32, timestamp int64) {
	// Abort committing if node is still syncing
	if w.syncing.Load() {
		return
	}
	start := time.Now()

	// Set the coinbase if the worker is running or it's required
	var coinbase common.Address
	if w.isRunning() {
		coinbase = w.etherbase()
		if coinbase == (common.Address{}) {
			log.Error("Refusing to mine without etherbase")
			return
		}
	}
	work, err := w.prepareWork(&generateParams{
		timestamp: uint64(timestamp),
		coinbase:  coinbase,
	})
	if err != nil {
		return
	}
	// Fill pending transactions from the txpool into the block.
	err = w.fillTransactions(interrupt, work)
	switch {
	case err == nil:
		// The entire block is filled, decrease resubmit interval in case
		// of current interval is larger than the user-specified one.
		w.resubmitAdjustCh <- &intervalAdjust{inc: false}

	case errors.Is(err, errBlockInterruptedByRecommit):
		// Notify resubmit loop to increase resubmitting interval if the
		// interruption is due to frequent commits.
		gaslimit := work.header.GasLimit
		ratio := float64(gaslimit-work.gasPool.Gas()) / float64(gaslimit)
		if ratio < 0.1 {
			ratio = 0.1
		}
		w.resubmitAdjustCh <- &intervalAdjust{
			ratio: ratio,
			inc:   true,
		}

	case errors.Is(err, errBlockInterruptedByNewHead):
		// If the block building is interrupted by newhead event, discard it
		// totally. Committing the interrupted block introduces unnecessary
		// delay, and possibly causes miner to mine on the previous head,
		// which could result in higher uncle rate.
		work.discard()
		return
	}
	// Submit the generated block for consensus sealing.
	w.commit(work.copy(), w.fullTaskHook, true, start)

	// Swap out the old work with the new one, terminating any leftover
	// prefetcher processes in the mean time and starting a new one.
	if w.current != nil {
		w.current.discard()
	}
	w.current = work
}

// commit runs any post-transaction state modifications, assembles the final block
// and commits new work if consensus engine is running.
// Note the assumption is held that the mutation is allowed to the passed env, do
// the deep copy first.
func (w *worker) commit(env *environment, interval func(), update bool, start time.Time) error {
	if w.isRunning() {
		if interval != nil {
			interval()
		}
		// Create a local environment copy, avoid the data race with snapshot state.
		// https://github.com/ethereum/go-ethereum/issues/24299
		env := env.copy()
		// Withdrawals are set to nil here, because this is only called in PoW.
		block, err := w.engine.FinalizeAndAssemble(w.chain, env.header, env.state, env.txs, nil, env.receipts, nil)
		if err != nil {
			return err
		}
		// If we're post merge, just ignore
		if !w.isTTDReached(block.Header()) {
			select {
			case w.taskCh <- &task{receipts: env.receipts, state: env.state, block: block, createdAt: time.Now()}:
				fees := totalFees(block, env.receipts)
				feesInEther := new(big.Float).Quo(new(big.Float).SetInt(fees), big.NewFloat(params.Ether))
				log.Info("Commit new sealing work", "number", block.Number(), "sealhash", w.engine.SealHash(block.Header()),
					"txs", env.tcount, "gas", block.GasUsed(), "fees", feesInEther,
					"elapsed", common.PrettyDuration(time.Since(start)))

			case <-w.exitCh:
				log.Info("Worker has exited")
			}
		}
	}
	if update {
		w.updateSnapshot(env)
	}
	return nil
}

// getSealingBlock generates the sealing block based on the given parameters.
// The generation result will be passed back via the given channel no matter
// the generation itself succeeds or not.
<<<<<<< HEAD
func (w *worker) getSealingBlock(parent common.Hash, timestamp uint64, coinbase common.Address, random common.Hash, withdrawals types.Withdrawals, noTxs bool, transactions types.Transactions, gasLimit *uint64) (*types.Block, *big.Int, error) {
=======
func (w *worker) getSealingBlock(parent common.Hash, timestamp uint64, coinbase common.Address, random common.Hash, withdrawals types.Withdrawals, noTxs bool) (*types.Block, *big.Int, []kzg4844.Blob, []kzg4844.Commitment, []kzg4844.Proof, error) {
>>>>>>> e7c678a4
	req := &getWorkReq{
		params: &generateParams{
			timestamp:   timestamp,
			forceTime:   true,
			parentHash:  parent,
			coinbase:    coinbase,
			random:      random,
			withdrawals: withdrawals,
			noTxs:       noTxs,
			txs:         transactions,
			gasLimit:    gasLimit,
		},
		result: make(chan *newPayloadResult, 1),
	}
	select {
	case w.getWorkCh <- req:
		result := <-req.result
		if result.err != nil {
			return nil, nil, nil, nil, nil, result.err
		}
		return result.block, result.fees, result.blobs, result.commitments, result.proofs, nil
	case <-w.exitCh:
		return nil, nil, nil, nil, nil, errors.New("miner closed")
	}
}

// isTTDReached returns the indicator if the given block has reached the total
// terminal difficulty for The Merge transition.
func (w *worker) isTTDReached(header *types.Header) bool {
	td, ttd := w.chain.GetTd(header.ParentHash, header.Number.Uint64()-1), w.chain.Config().TerminalTotalDifficulty
	return td != nil && ttd != nil && td.Cmp(ttd) >= 0
}

// copyReceipts makes a deep copy of the given receipts.
func copyReceipts(receipts []*types.Receipt) []*types.Receipt {
	result := make([]*types.Receipt, len(receipts))
	for i, l := range receipts {
		cpy := *l
		result[i] = &cpy
	}
	return result
}

// totalFees computes total consumed miner fees in Wei. Block transactions and receipts have to have the same order.
func totalFees(block *types.Block, receipts []*types.Receipt) *big.Int {
	feesWei := new(big.Int)
	for i, tx := range block.Transactions() {
		minerFee, _ := tx.EffectiveGasTip(block.BaseFee())
		feesWei.Add(feesWei, new(big.Int).Mul(new(big.Int).SetUint64(receipts[i].GasUsed), minerFee))
	}
	return feesWei
}

// signalToErr converts the interruption signal to a concrete error type for return.
// The given signal must be a valid interruption signal.
func signalToErr(signal int32) error {
	switch signal {
	case commitInterruptNewHead:
		return errBlockInterruptedByNewHead
	case commitInterruptResubmit:
		return errBlockInterruptedByRecommit
	case commitInterruptTimeout:
		return errBlockInterruptedByTimeout
	default:
		panic(fmt.Errorf("undefined signal %d", signal))
	}
}<|MERGE_RESOLUTION|>--- conflicted
+++ resolved
@@ -33,11 +33,8 @@
 	"github.com/ethereum/go-ethereum/core/state"
 	"github.com/ethereum/go-ethereum/core/txpool"
 	"github.com/ethereum/go-ethereum/core/types"
-<<<<<<< HEAD
 	"github.com/ethereum/go-ethereum/eth/tracers"
-=======
 	"github.com/ethereum/go-ethereum/crypto/kzg4844"
->>>>>>> e7c678a4
 	"github.com/ethereum/go-ethereum/event"
 	"github.com/ethereum/go-ethereum/log"
 	"github.com/ethereum/go-ethereum/params"
@@ -352,13 +349,10 @@
 // pending returns the pending state and corresponding block. The returned
 // values can be nil in case the pending block is not initialized.
 func (w *worker) pending() (*types.Block, *state.StateDB) {
-<<<<<<< HEAD
 	if w.chainConfig.Optimism != nil && !w.config.RollupComputePendingBlock {
 		return nil, nil // when not computing the pending block, there is never a pending state
 	}
 	// return a snapshot to avoid contention on currentMu mutex
-=======
->>>>>>> e7c678a4
 	w.snapshotMu.RLock()
 	defer w.snapshotMu.RUnlock()
 	if w.snapshotState == nil {
@@ -370,7 +364,6 @@
 // pendingBlock returns pending block. The returned block can be nil in case the
 // pending block is not initialized.
 func (w *worker) pendingBlock() *types.Block {
-<<<<<<< HEAD
 	if w.chainConfig.Optimism != nil && !w.config.RollupComputePendingBlock {
 		// For compatibility when not computing a pending block, we serve the latest block as "pending"
 		headHeader := w.eth.BlockChain().CurrentHeader()
@@ -378,8 +371,6 @@
 		return headBlock
 	}
 	// return a snapshot to avoid contention on currentMu mutex
-=======
->>>>>>> e7c678a4
 	w.snapshotMu.RLock()
 	defer w.snapshotMu.RUnlock()
 	return w.snapshotBlock
@@ -388,13 +379,10 @@
 // pendingBlockAndReceipts returns pending block and corresponding receipts.
 // The returned values can be nil in case the pending block is not initialized.
 func (w *worker) pendingBlockAndReceipts() (*types.Block, types.Receipts) {
-<<<<<<< HEAD
 	if w.chainConfig.Optimism != nil && !w.config.RollupComputePendingBlock {
 		return nil, nil // when not computing the pending block, there are no pending receipts, and thus no pending logs
 	}
 	// return a snapshot to avoid contention on currentMu mutex
-=======
->>>>>>> e7c678a4
 	w.snapshotMu.RLock()
 	defer w.snapshotMu.RUnlock()
 	return w.snapshotBlock, w.snapshotReceipts
@@ -983,13 +971,12 @@
 			header.GasLimit = core.CalcGasLimit(parentGasLimit, w.config.GasCeil)
 		}
 	}
-<<<<<<< HEAD
 	if genParams.gasLimit != nil { // override gas limit if specified
 		header.GasLimit = *genParams.gasLimit
 	} else if w.chain.Config().Optimism != nil && w.config.GasCeil != 0 {
 		// configure the gas limit of pending blocks with the miner gas limit config when using optimism
 		header.GasLimit = w.config.GasCeil
-=======
+	}
 	if w.chainConfig.IsCancun(header.Number, header.Time) {
 		var excessData uint64
 		if w.chainConfig.IsCancun(parent.Number, parent.Time) {
@@ -999,7 +986,6 @@
 			excessData = eip4844.CalcExcessDataGas(0, 0)
 		}
 		header.ExcessDataGas = &excessData
->>>>>>> e7c678a4
 	}
 	// Run the consensus preparation with the default or customized consensus engine.
 	if err := w.engine.Prepare(w.chain, header); err != nil {
@@ -1049,13 +1035,8 @@
 }
 
 // generateWork generates a sealing block based on the given parameters.
-<<<<<<< HEAD
-func (w *worker) generateWork(genParams *generateParams) (*types.Block, *big.Int, error) {
-	work, err := w.prepareWork(genParams)
-=======
 func (w *worker) generateWork(params *generateParams) (*types.Block, *big.Int, []kzg4844.Blob, []kzg4844.Commitment, []kzg4844.Proof, error) {
 	work, err := w.prepareWork(params)
->>>>>>> e7c678a4
 	if err != nil {
 		return nil, nil, nil, nil, nil, err
 	}
@@ -1064,18 +1045,18 @@
 		work.gasPool = new(core.GasPool).AddGas(work.header.GasLimit)
 	}
 
-	for _, tx := range genParams.txs {
+	for _, tx := range params.txs {
 		from, _ := types.Sender(work.signer, tx)
 		work.state.SetTxContext(tx.Hash(), work.tcount)
-		_, err := w.commitTransaction(work, tx)
+		_, err := w.commitTransaction(work, &txpool.Transaction{Tx: tx})
 		if err != nil {
-			return nil, nil, fmt.Errorf("failed to force-include tx: %s type: %d sender: %s nonce: %d, err: %w", tx.Hash(), tx.Type(), from, tx.Nonce(), err)
+			return nil, nil, nil, nil, nil, fmt.Errorf("failed to force-include tx: %s type: %d sender: %s nonce: %d, err: %w", tx.Hash(), tx.Type(), from, tx.Nonce(), err)
 		}
 		work.tcount++
 	}
 
 	// forced transactions done, fill rest of block with transactions
-	if !genParams.noTxs {
+	if !params.noTxs {
 		interrupt := new(atomic.Int32)
 		timer := time.AfterFunc(w.newpayloadTimeout, func() {
 			interrupt.Store(commitInterruptTimeout)
@@ -1087,11 +1068,7 @@
 			log.Warn("Block building is interrupted", "allowance", common.PrettyDuration(w.newpayloadTimeout))
 		}
 	}
-<<<<<<< HEAD
-	block, err := w.engine.FinalizeAndAssemble(w.chain, work.header, work.state, work.txs, work.unclelist(), work.receipts, genParams.withdrawals)
-=======
 	block, err := w.engine.FinalizeAndAssemble(w.chain, work.header, work.state, work.txs, nil, work.receipts, params.withdrawals)
->>>>>>> e7c678a4
 	if err != nil {
 		return nil, nil, nil, nil, nil, err
 	}
@@ -1204,11 +1181,7 @@
 // getSealingBlock generates the sealing block based on the given parameters.
 // The generation result will be passed back via the given channel no matter
 // the generation itself succeeds or not.
-<<<<<<< HEAD
-func (w *worker) getSealingBlock(parent common.Hash, timestamp uint64, coinbase common.Address, random common.Hash, withdrawals types.Withdrawals, noTxs bool, transactions types.Transactions, gasLimit *uint64) (*types.Block, *big.Int, error) {
-=======
-func (w *worker) getSealingBlock(parent common.Hash, timestamp uint64, coinbase common.Address, random common.Hash, withdrawals types.Withdrawals, noTxs bool) (*types.Block, *big.Int, []kzg4844.Blob, []kzg4844.Commitment, []kzg4844.Proof, error) {
->>>>>>> e7c678a4
+func (w *worker) getSealingBlock(parent common.Hash, timestamp uint64, coinbase common.Address, random common.Hash, withdrawals types.Withdrawals, noTxs bool, transactions types.Transactions, gasLimit *uint64) (*types.Block, *big.Int, []kzg4844.Blob, []kzg4844.Commitment, []kzg4844.Proof, error) {
 	req := &getWorkReq{
 		params: &generateParams{
 			timestamp:   timestamp,
