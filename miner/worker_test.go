--- conflicted
+++ resolved
@@ -453,11 +453,7 @@
 
 	// This API should work even when the automatic sealing is not enabled
 	for _, c := range cases {
-<<<<<<< HEAD
-		block, _, err := w.getSealingBlock(c.parent, timestamp, c.coinbase, c.random, nil, false, nil, nil)
-=======
-		block, _, _, _, _, err := w.getSealingBlock(c.parent, timestamp, c.coinbase, c.random, nil, false)
->>>>>>> e7c678a4
+		block, _, _, _, _, err := w.getSealingBlock(c.parent, timestamp, c.coinbase, c.random, nil, false, nil, nil)
 		if c.expectErr {
 			if err == nil {
 				t.Error("Expect error but get nil")
@@ -473,11 +469,7 @@
 	// This API should work even when the automatic sealing is enabled
 	w.start()
 	for _, c := range cases {
-<<<<<<< HEAD
-		block, _, err := w.getSealingBlock(c.parent, timestamp, c.coinbase, c.random, nil, false, nil, nil)
-=======
-		block, _, _, _, _, err := w.getSealingBlock(c.parent, timestamp, c.coinbase, c.random, nil, false)
->>>>>>> e7c678a4
+		block, _, _, _, _, err := w.getSealingBlock(c.parent, timestamp, c.coinbase, c.random, nil, false, nil, nil)
 		if c.expectErr {
 			if err == nil {
 				t.Error("Expect error but get nil")
