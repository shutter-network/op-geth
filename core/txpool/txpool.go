--- conflicted
+++ resolved
@@ -28,118 +28,9 @@
 	"github.com/ethereum/go-ethereum/event"
 	"github.com/ethereum/go-ethereum/log"
 	"github.com/ethereum/go-ethereum/metrics"
-<<<<<<< HEAD
-	"github.com/ethereum/go-ethereum/params"
 )
 
-const (
-	// chainHeadChanSize is the size of channel listening to ChainHeadEvent.
-	chainHeadChanSize = 10
-
-	// txSlotSize is used to calculate how many data slots a single transaction
-	// takes up based on its size. The slots are used as DoS protection, ensuring
-	// that validating a new transaction remains a constant operation (in reality
-	// O(maxslots), where max slots are 4 currently).
-	txSlotSize = 32 * 1024
-
-	// txMaxSize is the maximum size a single transaction can have. This field has
-	// non-trivial consequences: larger transactions are significantly harder and
-	// more expensive to propagate; larger transactions also take more resources
-	// to validate whether they fit into the pool or not.
-	txMaxSize = 4 * txSlotSize // 128KB
-)
-
-var (
-	// ErrAlreadyKnown is returned if the transactions is already contained
-	// within the pool.
-	ErrAlreadyKnown = errors.New("already known")
-
-	// ErrInvalidSender is returned if the transaction contains an invalid signature.
-	ErrInvalidSender = errors.New("invalid sender")
-
-	// ErrUnderpriced is returned if a transaction's gas price is below the minimum
-	// configured for the transaction pool.
-	ErrUnderpriced = errors.New("transaction underpriced")
-
-	// ErrTxPoolOverflow is returned if the transaction pool is full and can't accept
-	// another remote transaction.
-	ErrTxPoolOverflow = errors.New("txpool is full")
-
-	// ErrReplaceUnderpriced is returned if a transaction is attempted to be replaced
-	// with a different one without the required price bump.
-	ErrReplaceUnderpriced = errors.New("replacement transaction underpriced")
-
-	// ErrGasLimit is returned if a transaction's requested gas limit exceeds the
-	// maximum allowance of the current block.
-	ErrGasLimit = errors.New("exceeds block gas limit")
-
-	// ErrNegativeValue is a sanity error to ensure no one is able to specify a
-	// transaction with a negative value.
-	ErrNegativeValue = errors.New("negative value")
-
-	// ErrOversizedData is returned if the input data of a transaction is greater
-	// than some meaningful limit a user might use. This is not a consensus error
-	// making the transaction invalid, rather a DOS protection.
-	ErrOversizedData = errors.New("oversized data")
-
-	// ErrFutureReplacePending is returned if a future transaction replaces a pending
-	// transaction. Future transactions should only be able to replace other future transactions.
-	ErrFutureReplacePending = errors.New("future transaction tries to replace pending")
-
-	// ErrOverdraft is returned if a transaction would cause the senders balance to go negative
-	// thus invalidating a potential large number of transactions.
-	ErrOverdraft = errors.New("transaction would cause overdraft")
-)
-
-var (
-	evictionInterval    = time.Minute     // Time interval to check for evictable transactions
-	statsReportInterval = 8 * time.Second // Time interval to report transaction pool stats
-
-	// L1 Info Gas Overhead is the amount of gas the the L1 info deposit consumes.
-	// It is removed from the tx pool max gas to better indicate that L2 transactions
-	// are not able to consume all of the gas in a L2 block as the L1 info deposit is always present.
-	l1InfoGasOverhead = uint64(70_000)
-)
-
-var (
-	// Metrics for the pending pool
-	pendingDiscardMeter   = metrics.NewRegisteredMeter("txpool/pending/discard", nil)
-	pendingReplaceMeter   = metrics.NewRegisteredMeter("txpool/pending/replace", nil)
-	pendingRateLimitMeter = metrics.NewRegisteredMeter("txpool/pending/ratelimit", nil) // Dropped due to rate limiting
-	pendingNofundsMeter   = metrics.NewRegisteredMeter("txpool/pending/nofunds", nil)   // Dropped due to out-of-funds
-
-	// Metrics for the queued pool
-	queuedDiscardMeter   = metrics.NewRegisteredMeter("txpool/queued/discard", nil)
-	queuedReplaceMeter   = metrics.NewRegisteredMeter("txpool/queued/replace", nil)
-	queuedRateLimitMeter = metrics.NewRegisteredMeter("txpool/queued/ratelimit", nil) // Dropped due to rate limiting
-	queuedNofundsMeter   = metrics.NewRegisteredMeter("txpool/queued/nofunds", nil)   // Dropped due to out-of-funds
-	queuedEvictionMeter  = metrics.NewRegisteredMeter("txpool/queued/eviction", nil)  // Dropped due to lifetime
-
-	// General tx metrics
-	knownTxMeter       = metrics.NewRegisteredMeter("txpool/known", nil)
-	validTxMeter       = metrics.NewRegisteredMeter("txpool/valid", nil)
-	invalidTxMeter     = metrics.NewRegisteredMeter("txpool/invalid", nil)
-	underpricedTxMeter = metrics.NewRegisteredMeter("txpool/underpriced", nil)
-	overflowedTxMeter  = metrics.NewRegisteredMeter("txpool/overflowed", nil)
-
-	// throttleTxMeter counts how many transactions are rejected due to too-many-changes between
-	// txpool reorgs.
-	throttleTxMeter = metrics.NewRegisteredMeter("txpool/throttle", nil)
-	// reorgDurationTimer measures how long time a txpool reorg takes.
-	reorgDurationTimer = metrics.NewRegisteredTimer("txpool/reorgtime", nil)
-	// dropBetweenReorgHistogram counts how many drops we experience between two reorg runs. It is expected
-	// that this number is pretty low, since txpool reorgs happen very frequently.
-	dropBetweenReorgHistogram = metrics.NewRegisteredHistogram("txpool/dropbetweenreorg", nil, metrics.NewExpDecaySample(1028, 0.015))
-
-	pendingGauge = metrics.NewRegisteredGauge("txpool/pending", nil)
-	queuedGauge  = metrics.NewRegisteredGauge("txpool/queued", nil)
-	localGauge   = metrics.NewRegisteredGauge("txpool/local", nil)
-	slotsGauge   = metrics.NewRegisteredGauge("txpool/slots", nil)
-
-	reheapTimer = metrics.NewRegisteredTimer("txpool/reheap", nil)
-=======
->>>>>>> bed84606
-)
+type L1CostFunc func(dataGas types.RollupGasData) *big.Int
 
 // TxStatus is the current status of a transaction as seen by the pool.
 type TxStatus uint
@@ -170,111 +61,16 @@
 	SubscribeChainHeadEvent(ch chan<- core.ChainHeadEvent) event.Subscription
 }
 
-<<<<<<< HEAD
-// Config are the configuration parameters of the transaction pool.
-type Config struct {
-	Locals    []common.Address // Addresses that should be treated by default as local
-	NoLocals  bool             // Whether local transaction handling should be disabled
-	Journal   string           // Journal of local transactions to survive node restarts
-	Rejournal time.Duration    // Time interval to regenerate the local transaction journal
-
-	// JournalRemote controls whether journaling includes remote transactions or not.
-	// When true, all transactions loaded from the journal are treated as remote.
-	JournalRemote bool
-
-	PriceLimit uint64 // Minimum gas price to enforce for acceptance into the pool
-	PriceBump  uint64 // Minimum price bump percentage to replace an already existing transaction (nonce)
-
-	AccountSlots uint64 // Number of executable transaction slots guaranteed per account
-	GlobalSlots  uint64 // Maximum number of executable transaction slots for all accounts
-	AccountQueue uint64 // Maximum number of non-executable transaction slots permitted per account
-	GlobalQueue  uint64 // Maximum number of non-executable transaction slots for all accounts
-
-	Lifetime time.Duration // Maximum amount of time non-executable transaction are queued
-}
-
-// DefaultConfig contains the default configurations for the transaction
-// pool.
-var DefaultConfig = Config{
-	Journal:   "transactions.rlp",
-	Rejournal: time.Hour,
-
-	PriceLimit: 1,
-	PriceBump:  10,
-
-	AccountSlots: 16,
-	GlobalSlots:  4096 + 1024, // urgent + floating queue capacity with 4:1 ratio
-	AccountQueue: 64,
-	GlobalQueue:  1024,
-
-	Lifetime: 3 * time.Hour,
-}
-
-// sanitize checks the provided user configurations and changes anything that's
-// unreasonable or unworkable.
-func (config *Config) sanitize() Config {
-	conf := *config
-	if conf.Rejournal < time.Second {
-		log.Warn("Sanitizing invalid txpool journal time", "provided", conf.Rejournal, "updated", time.Second)
-		conf.Rejournal = time.Second
-	}
-	if conf.PriceLimit < 1 {
-		log.Warn("Sanitizing invalid txpool price limit", "provided", conf.PriceLimit, "updated", DefaultConfig.PriceLimit)
-		conf.PriceLimit = DefaultConfig.PriceLimit
-	}
-	if conf.PriceBump < 1 {
-		log.Warn("Sanitizing invalid txpool price bump", "provided", conf.PriceBump, "updated", DefaultConfig.PriceBump)
-		conf.PriceBump = DefaultConfig.PriceBump
-	}
-	if conf.AccountSlots < 1 {
-		log.Warn("Sanitizing invalid txpool account slots", "provided", conf.AccountSlots, "updated", DefaultConfig.AccountSlots)
-		conf.AccountSlots = DefaultConfig.AccountSlots
-	}
-	if conf.GlobalSlots < 1 {
-		log.Warn("Sanitizing invalid txpool global slots", "provided", conf.GlobalSlots, "updated", DefaultConfig.GlobalSlots)
-		conf.GlobalSlots = DefaultConfig.GlobalSlots
-	}
-	if conf.AccountQueue < 1 {
-		log.Warn("Sanitizing invalid txpool account queue", "provided", conf.AccountQueue, "updated", DefaultConfig.AccountQueue)
-		conf.AccountQueue = DefaultConfig.AccountQueue
-	}
-	if conf.GlobalQueue < 1 {
-		log.Warn("Sanitizing invalid txpool global queue", "provided", conf.GlobalQueue, "updated", DefaultConfig.GlobalQueue)
-		conf.GlobalQueue = DefaultConfig.GlobalQueue
-	}
-	if conf.Lifetime < 1 {
-		log.Warn("Sanitizing invalid txpool lifetime", "provided", conf.Lifetime, "updated", DefaultConfig.Lifetime)
-		conf.Lifetime = DefaultConfig.Lifetime
-	}
-	return conf
-}
-
-// TxPool contains all currently known transactions. Transactions
-// enter the pool when they are received from the network or submitted
-// locally. They exit the pool when they are included in the blockchain.
-//
-// The pool separates processable transactions (which can be applied to the
-// current state) and future transactions. Transactions move between those
-// two states over time as they are received and processed.
-=======
 // TxPool is an aggregator for various transaction specific pools, collectively
 // tracking all the transactions deemed interesting by the node. Transactions
 // enter the pool when they are received from the network or submitted locally.
 // They exit the pool when they are included in the blockchain or evicted due to
 // resource constraints.
->>>>>>> bed84606
 type TxPool struct {
 	subpools []SubPool // List of subpools for specialized transaction handling
 
-<<<<<<< HEAD
-	l1CostFn func(dataGas types.RollupGasData, isDepositTx bool) *big.Int // Current L1 fee cost function
-
-	locals  *accountSet // Set of local transaction to exempt from eviction rules
-	journal *journal    // Journal of local transaction to back up to disk
-=======
 	reservations map[common.Address]SubPool // Map with the account to pool reservations
 	reserveLock  sync.Mutex                 // Lock protecting the account reservations
->>>>>>> bed84606
 
 	subs event.SubscriptionScope // Subscription scope to unscubscribe all on shutdown
 	quit chan chan error         // Quit channel to tear down the head updater
@@ -289,106 +85,6 @@
 	head := chain.CurrentBlock()
 
 	pool := &TxPool{
-<<<<<<< HEAD
-		config:          config,
-		chainconfig:     chainconfig,
-		chain:           chain,
-		signer:          types.LatestSigner(chainconfig),
-		pending:         make(map[common.Address]*list),
-		queue:           make(map[common.Address]*list),
-		beats:           make(map[common.Address]time.Time),
-		all:             newLookup(),
-		chainHeadCh:     make(chan core.ChainHeadEvent, chainHeadChanSize),
-		reqResetCh:      make(chan *txpoolResetRequest),
-		reqPromoteCh:    make(chan *accountSet),
-		queueTxEventCh:  make(chan *types.Transaction),
-		reorgDoneCh:     make(chan chan struct{}),
-		reorgShutdownCh: make(chan struct{}),
-		initDoneCh:      make(chan struct{}),
-		gasPrice:        new(big.Int).SetUint64(config.PriceLimit),
-	}
-	pool.locals = newAccountSet(pool.signer)
-	for _, addr := range config.Locals {
-		log.Info("Setting new local account", "address", addr)
-		pool.locals.add(addr)
-	}
-	pool.priced = newPricedList(pool.all)
-	pool.reset(nil, chain.CurrentBlock())
-
-	// Start the reorg loop early so it can handle requests generated during journal loading.
-	pool.wg.Add(1)
-	go pool.scheduleReorgLoop()
-
-	// If journaling is enabled and has transactions to journal, load from disk
-	if (!config.NoLocals || config.JournalRemote) && config.Journal != "" {
-		pool.journal = newTxJournal(config.Journal)
-
-		add := pool.AddLocals
-		if config.JournalRemote {
-			add = pool.AddRemotesSync // Use sync version to match pool.AddLocals
-		}
-		if err := pool.journal.load(add); err != nil {
-			log.Warn("Failed to load transaction journal", "err", err)
-		}
-		if err := pool.journal.rotate(pool.toJournal()); err != nil {
-			log.Warn("Failed to rotate transaction journal", "err", err)
-		}
-	}
-
-	// Subscribe events from blockchain and start the main event loop.
-	pool.chainHeadSub = pool.chain.SubscribeChainHeadEvent(pool.chainHeadCh)
-	pool.wg.Add(1)
-	go pool.loop()
-
-	return pool
-}
-
-// loop is the transaction pool's main event loop, waiting for and reacting to
-// outside blockchain events as well as for various reporting and transaction
-// eviction events.
-func (pool *TxPool) loop() {
-	defer pool.wg.Done()
-
-	var (
-		prevPending, prevQueued, prevStales int
-		// Start the stats reporting and transaction eviction tickers
-		report  = time.NewTicker(statsReportInterval)
-		evict   = time.NewTicker(evictionInterval)
-		journal = time.NewTicker(pool.config.Rejournal)
-		// Track the previous head headers for transaction reorgs
-		head = pool.chain.CurrentBlock()
-	)
-	defer report.Stop()
-	defer evict.Stop()
-	defer journal.Stop()
-
-	// Notify tests that the init phase is done
-	close(pool.initDoneCh)
-	for {
-		select {
-		// Handle ChainHeadEvent
-		case ev := <-pool.chainHeadCh:
-			if ev.Block != nil {
-				pool.requestReset(head, ev.Block.Header())
-				head = ev.Block.Header()
-			}
-
-		// System shutdown.
-		case <-pool.chainHeadSub.Err():
-			close(pool.reorgShutdownCh)
-			return
-
-		// Handle stats reporting ticks
-		case <-report.C:
-			pool.mu.RLock()
-			pending, queued := pool.stats()
-			pool.mu.RUnlock()
-			stales := int(pool.priced.stales.Load())
-
-			if pending != prevPending || queued != prevQueued || stales != prevStales {
-				log.Debug("Transaction pool status report", "executable", pending, "queued", queued, "stales", stales)
-				prevPending, prevQueued, prevStales = pending, queued, stales
-=======
 		subpools:     subpools,
 		reservations: make(map[common.Address]SubPool),
 		quit:         make(chan chan error),
@@ -397,7 +93,6 @@
 		if err := subpool.Init(gasTip, head, pool.reserver(i, subpool)); err != nil {
 			for j := i - 1; j >= 0; j-- {
 				subpools[j].Close()
->>>>>>> bed84606
 			}
 			return nil, err
 		}
@@ -426,23 +121,10 @@
 				}
 				return errors.New("address already reserved")
 			}
-<<<<<<< HEAD
-			pool.mu.Unlock()
-
-		// Handle local transaction journal rotation
-		case <-journal.C:
-			if pool.journal != nil {
-				pool.mu.Lock()
-				if err := pool.journal.rotate(pool.toJournal()); err != nil {
-					log.Warn("Failed to rotate local tx journal", "err", err)
-				}
-				pool.mu.Unlock()
-=======
 			p.reservations[addr] = subpool
 			if metrics.Enabled {
 				m := fmt.Sprintf("%s/%d", reservationsGaugeName, id)
 				metrics.GetOrRegisterGauge(m, nil).Inc(1)
->>>>>>> bed84606
 			}
 			return nil
 		}
@@ -456,139 +138,10 @@
 			log.Error("pool attempted to unreserve non-owned address", "address", addr)
 			return errors.New("address not owned")
 		}
-<<<<<<< HEAD
-	}
-	return txs
-}
-
-// toJournal retrieves all transactions that should be included in the journal,
-// grouped by origin account and sorted by nonce.
-// The returned transaction set is a copy and can be freely modified by calling code.
-func (pool *TxPool) toJournal() map[common.Address]types.Transactions {
-	if !pool.config.JournalRemote {
-		return pool.local()
-	}
-	txs := make(map[common.Address]types.Transactions)
-	for addr, pending := range pool.pending {
-		txs[addr] = append(txs[addr], pending.Flatten()...)
-	}
-	for addr, queued := range pool.queue {
-		txs[addr] = append(txs[addr], queued.Flatten()...)
-	}
-	return txs
-}
-
-// validateTxBasics checks whether a transaction is valid according to the consensus
-// rules, but does not check state-dependent validation such as sufficient balance.
-// This check is meant as an early check which only needs to be performed once,
-// and does not require the pool mutex to be held.
-func (pool *TxPool) validateTxBasics(tx *types.Transaction, local bool) error {
-	// No unauthenticated deposits allowed in the transaction pool.
-	// This is for spam protection, not consensus,
-	// as the external engine-API user authenticates deposits.
-	if tx.Type() == types.DepositTxType {
-		return core.ErrTxTypeNotSupported
-	}
-	// Accept only legacy transactions until EIP-2718/2930 activates.
-	if !pool.eip2718.Load() && tx.Type() != types.LegacyTxType {
-		return core.ErrTxTypeNotSupported
-	}
-	// Reject dynamic fee transactions until EIP-1559 activates.
-	if !pool.eip1559.Load() && tx.Type() == types.DynamicFeeTxType {
-		return core.ErrTxTypeNotSupported
-	}
-	// Reject blob transactions forever, those will have their own pool.
-	if tx.Type() == types.BlobTxType {
-		return core.ErrTxTypeNotSupported
-	}
-	// Reject transactions over defined size to prevent DOS attacks
-	if tx.Size() > txMaxSize {
-		return ErrOversizedData
-	}
-	// Check whether the init code size has been exceeded.
-	if pool.shanghai.Load() && tx.To() == nil && len(tx.Data()) > params.MaxInitCodeSize {
-		return fmt.Errorf("%w: code size %v limit %v", core.ErrMaxInitCodeSizeExceeded, len(tx.Data()), params.MaxInitCodeSize)
-	}
-	// Transactions can't be negative. This may never happen using RLP decoded
-	// transactions but may occur if you create a transaction using the RPC.
-	if tx.Value().Sign() < 0 {
-		return ErrNegativeValue
-	}
-	// Ensure the transaction doesn't exceed the current block limit gas.
-	if pool.currentMaxGas.Load() < tx.Gas() {
-		return ErrGasLimit
-	}
-	// Sanity check for extremely large numbers
-	if tx.GasFeeCap().BitLen() > 256 {
-		return core.ErrFeeCapVeryHigh
-	}
-	if tx.GasTipCap().BitLen() > 256 {
-		return core.ErrTipVeryHigh
-	}
-	// Ensure gasFeeCap is greater than or equal to gasTipCap.
-	if tx.GasFeeCapIntCmp(tx.GasTipCap()) < 0 {
-		return core.ErrTipAboveFeeCap
-	}
-	// Make sure the transaction is signed properly.
-	if _, err := types.Sender(pool.signer, tx); err != nil {
-		return ErrInvalidSender
-	}
-	// Drop non-local transactions under our own minimal accepted gas price or tip
-	if !local && tx.GasTipCapIntCmp(pool.gasPrice) < 0 {
-		return ErrUnderpriced
-	}
-	// Ensure the transaction has more gas than the basic tx fee.
-	intrGas, err := core.IntrinsicGas(tx.Data(), tx.AccessList(), tx.To() == nil, true, pool.istanbul.Load(), pool.shanghai.Load())
-	if err != nil {
-		return err
-	}
-	if tx.Gas() < intrGas {
-		return core.ErrIntrinsicGas
-	}
-	return nil
-}
-
-// validateTx checks whether a transaction is valid according to the consensus
-// rules and adheres to some heuristic limits of the local node (price and size).
-func (pool *TxPool) validateTx(tx *types.Transaction, local bool) error {
-	// Signature has been checked already, this cannot error.
-	from, _ := types.Sender(pool.signer, tx)
-	// Ensure the transaction adheres to nonce ordering
-	if pool.currentState.GetNonce(from) > tx.Nonce() {
-		return core.ErrNonceTooLow
-	}
-	// Transactor should have enough funds to cover the costs
-	// cost == V + GP * GL
-	cost := tx.Cost()
-	if l1Cost := pool.l1CostFn(tx.RollupDataGas(), tx.IsDepositTx()); l1Cost != nil { // add rollup cost
-		cost = cost.Add(cost, l1Cost)
-	}
-	balance := pool.currentState.GetBalance(from)
-	if balance.Cmp(cost) < 0 {
-		return core.ErrInsufficientFunds
-	}
-
-	// Verify that replacing transactions will not result in overdraft
-	list := pool.pending[from]
-	if list != nil { // Sender already has pending txs
-		sum := new(big.Int).Add(cost, list.totalcost)
-		if repl := list.txs.Get(tx.Nonce()); repl != nil {
-			// Deduct the cost of a transaction replaced by this
-			replL1Cost := repl.Cost()
-			if l1Cost := pool.l1CostFn(tx.RollupDataGas(), tx.IsDepositTx()); l1Cost != nil { // add rollup cost
-				replL1Cost = replL1Cost.Add(cost, l1Cost)
-			}
-			sum.Sub(sum, replL1Cost)
-		}
-		if balance.Cmp(sum) < 0 {
-			log.Trace("Replacing transactions would overdraft", "sender", from, "balance", pool.currentState.GetBalance(from), "required", sum)
-			return ErrOverdraft
-=======
 		delete(p.reservations, addr)
 		if metrics.Enabled {
 			m := fmt.Sprintf("%s/%d", reservationsGaugeName, id)
 			metrics.GetOrRegisterGauge(m, nil).Dec(1)
->>>>>>> bed84606
 		}
 		return nil
 	}
@@ -611,93 +164,8 @@
 			errs = append(errs, err)
 		}
 	}
-<<<<<<< HEAD
-	return false
-}
-
-// enqueueTx inserts a new transaction into the non-executable transaction queue.
-//
-// Note, this method assumes the pool lock is held!
-func (pool *TxPool) enqueueTx(hash common.Hash, tx *types.Transaction, local bool, addAll bool) (bool, error) {
-	// Try to insert the transaction into the future queue
-	from, _ := types.Sender(pool.signer, tx) // already validated
-	if pool.queue[from] == nil {
-		pool.queue[from] = newList(false)
-	}
-	inserted, old := pool.queue[from].Add(tx, pool.config.PriceBump)
-	if !inserted {
-		// An older transaction was better, discard this
-		queuedDiscardMeter.Mark(1)
-		return false, ErrReplaceUnderpriced
-	}
-	// Discard any previous transaction and mark this
-	if old != nil {
-		pool.all.Remove(old.Hash())
-		pool.priced.Removed(1)
-		queuedReplaceMeter.Mark(1)
-	} else {
-		// Nothing was replaced, bump the queued counter
-		queuedGauge.Inc(1)
-	}
-	// If the transaction isn't in lookup set but it's expected to be there,
-	// show the error log.
-	if pool.all.Get(hash) == nil && !addAll {
-		log.Error("Missing transaction in lookup set, please report the issue", "hash", hash)
-	}
-	if addAll {
-		pool.all.Add(tx, local)
-		pool.priced.Put(tx, local)
-	}
-	// If we never record the heartbeat, do it right now.
-	if _, exist := pool.beats[from]; !exist {
-		pool.beats[from] = time.Now()
-	}
-	return old != nil, nil
-}
-
-// journalTx adds the specified transaction to the local disk journal if it is
-// deemed to have been sent from a local account.
-func (pool *TxPool) journalTx(from common.Address, tx *types.Transaction) {
-	// Only journal if it's enabled and the transaction is local
-	if pool.journal == nil || (!pool.config.JournalRemote && !pool.locals.contains(from)) {
-		return
-	}
-	if err := pool.journal.insert(tx); err != nil {
-		log.Warn("Failed to journal local transaction", "err", err)
-	}
-}
-
-// promoteTx adds a transaction to the pending (processable) list of transactions
-// and returns whether it was inserted or an older was better.
-//
-// Note, this method assumes the pool lock is held!
-func (pool *TxPool) promoteTx(addr common.Address, hash common.Hash, tx *types.Transaction) bool {
-	// Try to insert the transaction into the pending queue
-	if pool.pending[addr] == nil {
-		pool.pending[addr] = newList(true)
-	}
-	list := pool.pending[addr]
-
-	inserted, old := list.Add(tx, pool.config.PriceBump)
-	if !inserted {
-		// An older transaction was better, discard this
-		pool.all.Remove(hash)
-		pool.priced.Removed(1)
-		pendingDiscardMeter.Mark(1)
-		return false
-	}
-	// Otherwise discard any previous transaction and mark this
-	if old != nil {
-		pool.all.Remove(old.Hash())
-		pool.priced.Removed(1)
-		pendingReplaceMeter.Mark(1)
-	} else {
-		// Nothing was replaced, bump the pending counter
-		pendingGauge.Inc(1)
-=======
 	if len(errs) > 0 {
 		return fmt.Errorf("subpool close errors: %v", errs)
->>>>>>> bed84606
 	}
 	return nil
 }
@@ -739,7 +207,6 @@
 					}
 					resetDone <- newHead
 				}(oldHead, newHead)
-
 			default:
 				// Reset already running, wait until it finishes
 			}
@@ -771,188 +238,6 @@
 	}
 }
 
-<<<<<<< HEAD
-// reset retrieves the current state of the blockchain and ensures the content
-// of the transaction pool is valid with regard to the chain state.
-func (pool *TxPool) reset(oldHead, newHead *types.Header) {
-	// If we're reorging an old state, reinject all dropped transactions
-	var reinject types.Transactions
-
-	if oldHead != nil && oldHead.Hash() != newHead.ParentHash {
-		// If the reorg is too deep, avoid doing it (will happen during fast sync)
-		oldNum := oldHead.Number.Uint64()
-		newNum := newHead.Number.Uint64()
-
-		if depth := uint64(math.Abs(float64(oldNum) - float64(newNum))); depth > 64 {
-			log.Debug("Skipping deep transaction reorg", "depth", depth)
-		} else {
-			// Reorg seems shallow enough to pull in all transactions into memory
-			var discarded, included types.Transactions
-			var (
-				rem = pool.chain.GetBlock(oldHead.Hash(), oldHead.Number.Uint64())
-				add = pool.chain.GetBlock(newHead.Hash(), newHead.Number.Uint64())
-			)
-			if rem == nil {
-				// This can happen if a setHead is performed, where we simply discard the old
-				// head from the chain.
-				// If that is the case, we don't have the lost transactions anymore, and
-				// there's nothing to add
-				if newNum >= oldNum {
-					// If we reorged to a same or higher number, then it's not a case of setHead
-					log.Warn("Transaction pool reset with missing oldhead",
-						"old", oldHead.Hash(), "oldnum", oldNum, "new", newHead.Hash(), "newnum", newNum)
-					return
-				}
-				// If the reorg ended up on a lower number, it's indicative of setHead being the cause
-				log.Debug("Skipping transaction reset caused by setHead",
-					"old", oldHead.Hash(), "oldnum", oldNum, "new", newHead.Hash(), "newnum", newNum)
-				// We still need to update the current state s.th. the lost transactions can be readded by the user
-			} else {
-				for rem.NumberU64() > add.NumberU64() {
-					discarded = append(discarded, rem.Transactions()...)
-					if rem = pool.chain.GetBlock(rem.ParentHash(), rem.NumberU64()-1); rem == nil {
-						log.Error("Unrooted old chain seen by tx pool", "block", oldHead.Number, "hash", oldHead.Hash())
-						return
-					}
-				}
-				for add.NumberU64() > rem.NumberU64() {
-					included = append(included, add.Transactions()...)
-					if add = pool.chain.GetBlock(add.ParentHash(), add.NumberU64()-1); add == nil {
-						log.Error("Unrooted new chain seen by tx pool", "block", newHead.Number, "hash", newHead.Hash())
-						return
-					}
-				}
-				for rem.Hash() != add.Hash() {
-					discarded = append(discarded, rem.Transactions()...)
-					if rem = pool.chain.GetBlock(rem.ParentHash(), rem.NumberU64()-1); rem == nil {
-						log.Error("Unrooted old chain seen by tx pool", "block", oldHead.Number, "hash", oldHead.Hash())
-						return
-					}
-					included = append(included, add.Transactions()...)
-					if add = pool.chain.GetBlock(add.ParentHash(), add.NumberU64()-1); add == nil {
-						log.Error("Unrooted new chain seen by tx pool", "block", newHead.Number, "hash", newHead.Hash())
-						return
-					}
-				}
-				// Do not insert deposit txs back into the pool
-				// (validateTx would still catch it if not filtered, but no need to re-inject in the first place).
-				j := 0
-				for _, tx := range discarded {
-					if tx.Type() != types.DepositTxType {
-						discarded[j] = tx
-						j++
-					}
-				}
-				discarded = discarded[:j]
-				reinject = types.TxDifference(discarded, included)
-			}
-		}
-	}
-	// Initialize the internal state to the current head
-	if newHead == nil {
-		newHead = pool.chain.CurrentBlock() // Special case during testing
-	}
-	statedb, err := pool.chain.StateAt(newHead.Root)
-	if err != nil {
-		log.Error("Failed to reset txpool state", "err", err)
-		return
-	}
-	pool.currentState = statedb
-	pool.pendingNonces = newNoncer(statedb)
-	if !pool.chainconfig.IsOptimism() {
-		pool.currentMaxGas.Store(newHead.GasLimit)
-	} else {
-		pool.currentMaxGas.Store(newHead.GasLimit - l1InfoGasOverhead)
-	}
-
-	costFn := types.NewL1CostFunc(pool.chainconfig, statedb)
-	pool.l1CostFn = func(dataGas types.RollupGasData, isDepositTx bool) *big.Int {
-		return costFn(newHead.Number.Uint64(), newHead.Time, dataGas, isDepositTx)
-	}
-
-	// Inject any transactions discarded due to reorgs
-	log.Debug("Reinjecting stale transactions", "count", len(reinject))
-	core.SenderCacher.Recover(pool.signer, reinject)
-	pool.addTxsLocked(reinject, false)
-
-	// Update all fork indicator by next pending block number.
-	next := new(big.Int).Add(newHead.Number, big.NewInt(1))
-	pool.istanbul.Store(pool.chainconfig.IsIstanbul(next))
-	pool.eip2718.Store(pool.chainconfig.IsBerlin(next))
-	pool.eip1559.Store(pool.chainconfig.IsLondon(next))
-	pool.shanghai.Store(pool.chainconfig.IsShanghai(next, uint64(time.Now().Unix())))
-}
-
-// promoteExecutables moves transactions that have become processable from the
-// future queue to the set of pending transactions. During this process, all
-// invalidated transactions (low nonce, low balance) are deleted.
-func (pool *TxPool) promoteExecutables(accounts []common.Address) []*types.Transaction {
-	// Track the promoted transactions to broadcast them at once
-	var promoted []*types.Transaction
-
-	// Iterate over all accounts and promote any executable transactions
-	for _, addr := range accounts {
-		list := pool.queue[addr]
-		if list == nil {
-			continue // Just in case someone calls with a non existing account
-		}
-		// Drop all transactions that are deemed too old (low nonce)
-		forwards := list.Forward(pool.currentState.GetNonce(addr))
-		for _, tx := range forwards {
-			hash := tx.Hash()
-			pool.all.Remove(hash)
-		}
-		log.Trace("Removed old queued transactions", "count", len(forwards))
-		balance := pool.currentState.GetBalance(addr)
-		if !list.Empty() {
-			// Reduce the cost-cap by L1 rollup cost of the first tx if necessary. Other txs will get filtered out afterwards.
-			el := list.txs.FirstElement()
-			if l1Cost := pool.l1CostFn(el.RollupDataGas(), el.IsDepositTx()); l1Cost != nil {
-				balance = new(big.Int).Sub(balance, l1Cost) // negative big int is fine
-			}
-		}
-		// Drop all transactions that are too costly (low balance or out of gas)
-		drops, _ := list.Filter(balance, pool.currentMaxGas.Load())
-		for _, tx := range drops {
-			hash := tx.Hash()
-			pool.all.Remove(hash)
-		}
-		log.Trace("Removed unpayable queued transactions", "count", len(drops))
-		queuedNofundsMeter.Mark(int64(len(drops)))
-
-		// Gather all executable transactions and promote them
-		readies := list.Ready(pool.pendingNonces.get(addr))
-		for _, tx := range readies {
-			hash := tx.Hash()
-			if pool.promoteTx(addr, hash, tx) {
-				promoted = append(promoted, tx)
-			}
-		}
-		log.Trace("Promoted queued transactions", "count", len(promoted))
-		queuedGauge.Dec(int64(len(readies)))
-
-		// Drop all transactions over the allowed limit
-		var caps types.Transactions
-		if !pool.locals.contains(addr) {
-			caps = list.Cap(int(pool.config.AccountQueue))
-			for _, tx := range caps {
-				hash := tx.Hash()
-				pool.all.Remove(hash)
-				log.Trace("Removed cap-exceeding queued transaction", "hash", hash)
-			}
-			queuedRateLimitMeter.Mark(int64(len(caps)))
-		}
-		// Mark all the items dropped as removed
-		pool.priced.Removed(len(forwards) + len(drops) + len(caps))
-		queuedGauge.Dec(int64(len(forwards) + len(drops) + len(caps)))
-		if pool.locals.contains(addr) {
-			localGauge.Dec(int64(len(forwards) + len(drops) + len(caps)))
-		}
-		// Delete the entire queue entry if it became empty.
-		if list.Empty() {
-			delete(pool.queue, addr)
-			delete(pool.beats, addr)
-=======
 // Has returns an indicator whether the pool has a transaction cached with the
 // given hash.
 func (p *TxPool) Has(hash common.Hash) bool {
@@ -969,7 +254,6 @@
 	for _, subpool := range p.subpools {
 		if tx := subpool.Get(hash); tx != nil {
 			return tx
->>>>>>> bed84606
 		}
 	}
 	return nil
@@ -1021,70 +305,6 @@
 	return errs
 }
 
-<<<<<<< HEAD
-// demoteUnexecutables removes invalid and processed transactions from the pools
-// executable/pending queue and any subsequent transactions that become unexecutable
-// are moved back into the future queue.
-//
-// Note: transactions are not marked as removed in the priced list because re-heaping
-// is always explicitly triggered by SetBaseFee and it would be unnecessary and wasteful
-// to trigger a re-heap is this function
-func (pool *TxPool) demoteUnexecutables() {
-	// Iterate over all accounts and demote any non-executable transactions
-	for addr, list := range pool.pending {
-		nonce := pool.currentState.GetNonce(addr)
-
-		// Drop all transactions that are deemed too old (low nonce)
-		olds := list.Forward(nonce)
-		for _, tx := range olds {
-			hash := tx.Hash()
-			pool.all.Remove(hash)
-			log.Trace("Removed old pending transaction", "hash", hash)
-		}
-		balance := pool.currentState.GetBalance(addr)
-		if !list.Empty() {
-			// Reduce the cost-cap by L1 rollup cost of the first tx if necessary. Other txs will get filtered out afterwards.
-			el := list.txs.FirstElement()
-			if l1Cost := pool.l1CostFn(el.RollupDataGas(), el.IsDepositTx()); l1Cost != nil {
-				balance = new(big.Int).Sub(balance, l1Cost) // negative big int is fine
-			}
-		}
-		// Drop all transactions that are too costly (low balance or out of gas), and queue any invalids back for later
-		drops, invalids := list.Filter(balance, pool.currentMaxGas.Load())
-		for _, tx := range drops {
-			hash := tx.Hash()
-			log.Trace("Removed unpayable pending transaction", "hash", hash)
-			pool.all.Remove(hash)
-		}
-		pendingNofundsMeter.Mark(int64(len(drops)))
-
-		for _, tx := range invalids {
-			hash := tx.Hash()
-			log.Trace("Demoting pending transaction", "hash", hash)
-
-			// Internal shuffle shouldn't touch the lookup set.
-			pool.enqueueTx(hash, tx, false, false)
-		}
-		pendingGauge.Dec(int64(len(olds) + len(drops) + len(invalids)))
-		if pool.locals.contains(addr) {
-			localGauge.Dec(int64(len(olds) + len(drops) + len(invalids)))
-		}
-		// If there's a gap in front, alert (should never happen) and postpone all transactions
-		if list.Len() > 0 && list.txs.Get(nonce) == nil {
-			gapped := list.Cap(0)
-			for _, tx := range gapped {
-				hash := tx.Hash()
-				log.Error("Demoting invalidated transaction", "hash", hash)
-
-				// Internal shuffle shouldn't touch the lookup set.
-				pool.enqueueTx(hash, tx, false, false)
-			}
-			pendingGauge.Dec(int64(len(gapped)))
-		}
-		// Delete the entire pending entry if it became empty.
-		if list.Empty() {
-			delete(pool.pending, addr)
-=======
 // Pending retrieves all currently processable transactions, grouped by origin
 // account and sorted by nonce.
 func (p *TxPool) Pending(enforceTips bool) map[common.Address][]*LazyTransaction {
@@ -1092,7 +312,6 @@
 	for _, subpool := range p.subpools {
 		for addr, set := range subpool.Pending(enforceTips) {
 			txs[addr] = set
->>>>>>> bed84606
 		}
 	}
 	return txs
