// Copyright 2014 The go-ethereum Authors
// This file is part of the go-ethereum library.
//
// The go-ethereum library is free software: you can redistribute it and/or modify
// it under the terms of the GNU Lesser General Public License as published by
// the Free Software Foundation, either version 3 of the License, or
// (at your option) any later version.
//
// The go-ethereum library is distributed in the hope that it will be useful,
// but WITHOUT ANY WARRANTY; without even the implied warranty of
// MERCHANTABILITY or FITNESS FOR A PARTICULAR PURPOSE. See the
// GNU Lesser General Public License for more details.
//
// You should have received a copy of the GNU Lesser General Public License
// along with the go-ethereum library. If not, see <http://www.gnu.org/licenses/>.

package types

import (
	"bytes"
	"errors"
	"fmt"
	"io"
	"math/big"
	"unsafe"

	"github.com/ethereum/go-ethereum/common"
	"github.com/ethereum/go-ethereum/common/hexutil"
	"github.com/ethereum/go-ethereum/crypto"
	"github.com/ethereum/go-ethereum/params"
	"github.com/ethereum/go-ethereum/rlp"
)

//go:generate go run github.com/fjl/gencodec -type Receipt -field-override receiptMarshaling -out gen_receipt_json.go

var (
	receiptStatusFailedRLP     = []byte{}
	receiptStatusSuccessfulRLP = []byte{0x01}
)

var errShortTypedReceipt = errors.New("typed receipt too short")

const (
	// ReceiptStatusFailed is the status code of a transaction if execution failed.
	ReceiptStatusFailed = uint64(0)

	// ReceiptStatusSuccessful is the status code of a transaction if execution succeeded.
	ReceiptStatusSuccessful = uint64(1)
)

// Receipt represents the results of a transaction.
type Receipt struct {
	// Consensus fields: These fields are defined by the Yellow Paper
	Type              uint8  `json:"type,omitempty"`
	PostState         []byte `json:"root"`
	Status            uint64 `json:"status"`
	CumulativeGasUsed uint64 `json:"cumulativeGasUsed" gencodec:"required"`
	Bloom             Bloom  `json:"logsBloom"         gencodec:"required"`
	Logs              []*Log `json:"logs"              gencodec:"required"`

	// Implementation fields: These fields are added by geth when processing a transaction or retrieving a receipt.
	// gencodec annotated fields: these are stored in the chain database.
	TxHash            common.Hash    `json:"transactionHash" gencodec:"required"`
	ContractAddress   common.Address `json:"contractAddress"`
	GasUsed           uint64         `json:"gasUsed" gencodec:"required"`
	EffectiveGasPrice *big.Int       `json:"effectiveGasPrice"` // required, but tag omitted for backwards compatibility
	DataGasUsed       uint64         `json:"dataGasUsed,omitempty"`
	DataGasPrice      *big.Int       `json:"dataGasPrice,omitempty"`

	// DepositNonce was introduced in Regolith to store the actual nonce used by deposit transactions
	// The state transition process ensures this is only set for Regolith deposit transactions.
	DepositNonce *uint64 `json:"depositNonce,omitempty"`

	// Inclusion information: These fields provide information about the inclusion of the
	// transaction corresponding to this receipt.
	BlockHash        common.Hash `json:"blockHash,omitempty"`
	BlockNumber      *big.Int    `json:"blockNumber,omitempty"`
	TransactionIndex uint        `json:"transactionIndex"`

	// OVM legacy: extend receipts with their L1 price (if a rollup tx)
	L1GasPrice *big.Int   `json:"l1GasPrice,omitempty"`
	L1GasUsed  *big.Int   `json:"l1GasUsed,omitempty"`
	L1Fee      *big.Int   `json:"l1Fee,omitempty"`
	FeeScalar  *big.Float `json:"l1FeeScalar,omitempty"`
}

type receiptMarshaling struct {
	Type              hexutil.Uint64
	PostState         hexutil.Bytes
	Status            hexutil.Uint64
	CumulativeGasUsed hexutil.Uint64
	GasUsed           hexutil.Uint64
	EffectiveGasPrice *hexutil.Big
	BlockNumber       *hexutil.Big
	TransactionIndex  hexutil.Uint

	// Optimism: extend receipts with their L1 price (if a rollup tx)
	L1GasPrice *hexutil.Big
	L1GasUsed  *hexutil.Big
	L1Fee      *hexutil.Big
	FeeScalar  *big.Float
}

// receiptRLP is the consensus encoding of a receipt.
type receiptRLP struct {
	PostStateOrStatus []byte
	CumulativeGasUsed uint64
	Bloom             Bloom
	Logs              []*Log
}

type depositReceiptRlp struct {
	PostStateOrStatus []byte
	CumulativeGasUsed uint64
	Bloom             Bloom
	Logs              []*Log
	// DepositNonce was introduced in Regolith to store the actual nonce used by deposit transactions.
	// Must be nil for any transactions prior to Regolith or that aren't deposit transactions.
	DepositNonce *uint64 `rlp:"optional"`
}

// storedReceiptRLP is the storage encoding of a receipt.
type storedReceiptRLP struct {
	PostStateOrStatus []byte
	CumulativeGasUsed uint64
	Logs              []*Log
	// DepositNonce was introduced in Regolith to store the actual nonce used by deposit transactions.
	// Must be nil for any transactions prior to Regolith or that aren't deposit transactions.
	DepositNonce *uint64 `rlp:"optional"`
}

// LegacyOptimismStoredReceiptRLP is the pre bedrock storage encoding of a
// receipt. It will only exist in the database if it was migrated using the
// migration tool. Nodes that sync using snap-sync will not have any of these
// entries.
type LegacyOptimismStoredReceiptRLP struct {
	PostStateOrStatus []byte
	CumulativeGasUsed uint64
	Logs              []*LogForStorage
	L1GasUsed         *big.Int
	L1GasPrice        *big.Int
	L1Fee             *big.Int
	FeeScalar         string
}

// LogForStorage is a wrapper around a Log that handles
// backward compatibility with prior storage formats.
type LogForStorage Log

// EncodeRLP implements rlp.Encoder.
func (l *LogForStorage) EncodeRLP(w io.Writer) error {
	rl := rlpLog{Address: l.Address, Topics: l.Topics, Data: l.Data}
	return rlp.Encode(w, &rl)
}

type legacyRlpStorageLog struct {
	Address     common.Address
	Topics      []common.Hash
	Data        []byte
	BlockNumber uint64
	TxHash      common.Hash
	TxIndex     uint
	BlockHash   common.Hash
	Index       uint
}

// DecodeRLP implements rlp.Decoder.
//
// Note some redundant fields(e.g. block number, tx hash etc) will be assembled later.
func (l *LogForStorage) DecodeRLP(s *rlp.Stream) error {
	blob, err := s.Raw()
	if err != nil {
		return err
	}
	var dec rlpLog
	err = rlp.DecodeBytes(blob, &dec)
	if err == nil {
		*l = LogForStorage{
			Address: dec.Address,
			Topics:  dec.Topics,
			Data:    dec.Data,
		}
	} else {
		// Try to decode log with previous definition.
		var dec legacyRlpStorageLog
		err = rlp.DecodeBytes(blob, &dec)
		if err == nil {
			*l = LogForStorage{
				Address: dec.Address,
				Topics:  dec.Topics,
				Data:    dec.Data,
			}
		}
	}
	return err
}

// NewReceipt creates a barebone transaction receipt, copying the init fields.
// Deprecated: create receipts using a struct literal instead.
func NewReceipt(root []byte, failed bool, cumulativeGasUsed uint64) *Receipt {
	r := &Receipt{
		Type:              LegacyTxType,
		PostState:         common.CopyBytes(root),
		CumulativeGasUsed: cumulativeGasUsed,
	}
	if failed {
		r.Status = ReceiptStatusFailed
	} else {
		r.Status = ReceiptStatusSuccessful
	}
	return r
}

// EncodeRLP implements rlp.Encoder, and flattens the consensus fields of a receipt
// into an RLP stream. If no post state is present, byzantium fork is assumed.
func (r *Receipt) EncodeRLP(w io.Writer) error {
	data := &receiptRLP{r.statusEncoding(), r.CumulativeGasUsed, r.Bloom, r.Logs}
	if r.Type == LegacyTxType {
		return rlp.Encode(w, data)
	}
	buf := encodeBufferPool.Get().(*bytes.Buffer)
	defer encodeBufferPool.Put(buf)
	buf.Reset()
	if err := r.encodeTyped(data, buf); err != nil {
		return err
	}
	return rlp.Encode(w, buf.Bytes())
}

// encodeTyped writes the canonical encoding of a typed receipt to w.
func (r *Receipt) encodeTyped(data *receiptRLP, w *bytes.Buffer) error {
	w.WriteByte(r.Type)
	switch r.Type {
	case DepositTxType:
		withNonce := depositReceiptRlp{data.PostStateOrStatus, data.CumulativeGasUsed, data.Bloom, data.Logs, r.DepositNonce}
		return rlp.Encode(w, withNonce)
	default:
		return rlp.Encode(w, data)
	}
}

// MarshalBinary returns the consensus encoding of the receipt.
func (r *Receipt) MarshalBinary() ([]byte, error) {
	if r.Type == LegacyTxType {
		return rlp.EncodeToBytes(r)
	}
	data := &receiptRLP{r.statusEncoding(), r.CumulativeGasUsed, r.Bloom, r.Logs}
	var buf bytes.Buffer
	err := r.encodeTyped(data, &buf)
	return buf.Bytes(), err
}

// DecodeRLP implements rlp.Decoder, and loads the consensus fields of a receipt
// from an RLP stream.
func (r *Receipt) DecodeRLP(s *rlp.Stream) error {
	kind, _, err := s.Kind()
	switch {
	case err != nil:
		return err
	case kind == rlp.List:
		// It's a legacy receipt.
		var dec receiptRLP
		if err := s.Decode(&dec); err != nil {
			return err
		}
		r.Type = LegacyTxType
		return r.setFromRLP(dec)
	default:
		// It's an EIP-2718 typed tx receipt.
		b, err := s.Bytes()
		if err != nil {
			return err
		}
		return r.decodeTyped(b)
	}
}

// UnmarshalBinary decodes the consensus encoding of receipts.
// It supports legacy RLP receipts and EIP-2718 typed receipts.
func (r *Receipt) UnmarshalBinary(b []byte) error {
	if len(b) > 0 && b[0] > 0x7f {
		// It's a legacy receipt decode the RLP
		var data receiptRLP
		err := rlp.DecodeBytes(b, &data)
		if err != nil {
			return err
		}
		r.Type = LegacyTxType
		return r.setFromRLP(data)
	}
	// It's an EIP2718 typed transaction envelope.
	return r.decodeTyped(b)
}

// decodeTyped decodes a typed receipt from the canonical format.
func (r *Receipt) decodeTyped(b []byte) error {
	if len(b) <= 1 {
		return errShortTypedReceipt
	}
	switch b[0] {
	case DynamicFeeTxType, AccessListTxType, BlobTxType:
		var data receiptRLP
		err := rlp.DecodeBytes(b[1:], &data)
		if err != nil {
			return err
		}
		r.Type = b[0]
		return r.setFromRLP(data)
	case DepositTxType:
		var data depositReceiptRlp
		err := rlp.DecodeBytes(b[1:], &data)
		if err != nil {
			return err
		}
		r.Type = b[0]
		r.DepositNonce = data.DepositNonce
		return r.setFromRLP(receiptRLP{data.PostStateOrStatus, data.CumulativeGasUsed, data.Bloom, data.Logs})
	default:
		return ErrTxTypeNotSupported
	}
}

func (r *Receipt) setFromRLP(data receiptRLP) error {
	r.CumulativeGasUsed, r.Bloom, r.Logs = data.CumulativeGasUsed, data.Bloom, data.Logs
	return r.setStatus(data.PostStateOrStatus)
}

func (r *Receipt) setStatus(postStateOrStatus []byte) error {
	switch {
	case bytes.Equal(postStateOrStatus, receiptStatusSuccessfulRLP):
		r.Status = ReceiptStatusSuccessful
	case bytes.Equal(postStateOrStatus, receiptStatusFailedRLP):
		r.Status = ReceiptStatusFailed
	case len(postStateOrStatus) == len(common.Hash{}):
		r.PostState = postStateOrStatus
	default:
		return fmt.Errorf("invalid receipt status %x", postStateOrStatus)
	}
	return nil
}

func (r *Receipt) statusEncoding() []byte {
	if len(r.PostState) == 0 {
		if r.Status == ReceiptStatusFailed {
			return receiptStatusFailedRLP
		}
		return receiptStatusSuccessfulRLP
	}
	return r.PostState
}

// Size returns the approximate memory used by all internal contents. It is used
// to approximate and limit the memory consumption of various caches.
func (r *Receipt) Size() common.StorageSize {
	size := common.StorageSize(unsafe.Sizeof(*r)) + common.StorageSize(len(r.PostState))
	size += common.StorageSize(len(r.Logs)) * common.StorageSize(unsafe.Sizeof(Log{}))
	for _, log := range r.Logs {
		size += common.StorageSize(len(log.Topics)*common.HashLength + len(log.Data))
	}
	return size
}

// ReceiptForStorage is a wrapper around a Receipt with RLP serialization
// that omits the Bloom field and deserialization that re-computes it.
type ReceiptForStorage Receipt

// EncodeRLP implements rlp.Encoder, and flattens all content fields of a receipt
// into an RLP stream.
func (r *ReceiptForStorage) EncodeRLP(_w io.Writer) error {
	w := rlp.NewEncoderBuffer(_w)
	outerList := w.List()
	w.WriteBytes((*Receipt)(r).statusEncoding())
	w.WriteUint64(r.CumulativeGasUsed)
	logList := w.List()
	for _, log := range r.Logs {
		if err := rlp.Encode(w, log); err != nil {
			return err
		}
	}
	w.ListEnd(logList)
	if r.DepositNonce != nil {
		w.WriteUint64(*r.DepositNonce)
	}
	w.ListEnd(outerList)
	return w.Flush()
}

// DecodeRLP implements rlp.Decoder, and loads both consensus and implementation
// fields of a receipt from an RLP stream.
func (r *ReceiptForStorage) DecodeRLP(s *rlp.Stream) error {
	// Retrieve the entire receipt blob as we need to try multiple decoders
	blob, err := s.Raw()
	if err != nil {
		return err
	}
	// First try to decode the latest receipt database format, try the pre-bedrock Optimism legacy format otherwise.
	if err := decodeStoredReceiptRLP(r, blob); err == nil {
		return nil
	}
	return decodeLegacyOptimismReceiptRLP(r, blob)
}

func decodeLegacyOptimismReceiptRLP(r *ReceiptForStorage, blob []byte) error {
	var stored LegacyOptimismStoredReceiptRLP
	if err := rlp.DecodeBytes(blob, &stored); err != nil {
		return err
	}
	if err := (*Receipt)(r).setStatus(stored.PostStateOrStatus); err != nil {
		return err
	}
	r.CumulativeGasUsed = stored.CumulativeGasUsed
	r.Logs = make([]*Log, len(stored.Logs))
	for i, log := range stored.Logs {
		r.Logs[i] = (*Log)(log)
	}
	r.Bloom = CreateBloom(Receipts{(*Receipt)(r)})
	// UsingOVM
	scalar := new(big.Float)
	if stored.FeeScalar != "" {
		var ok bool
		scalar, ok = scalar.SetString(stored.FeeScalar)
		if !ok {
			return errors.New("cannot parse fee scalar")
		}
	}
	r.L1GasUsed = stored.L1GasUsed
	r.L1GasPrice = stored.L1GasPrice
	r.L1Fee = stored.L1Fee
	r.FeeScalar = scalar
	return nil
}

func decodeStoredReceiptRLP(r *ReceiptForStorage, blob []byte) error {
	var stored storedReceiptRLP
	if err := rlp.DecodeBytes(blob, &stored); err != nil {
		return err
	}
	if err := (*Receipt)(r).setStatus(stored.PostStateOrStatus); err != nil {
		return err
	}
	r.CumulativeGasUsed = stored.CumulativeGasUsed
	r.Logs = stored.Logs
	r.Bloom = CreateBloom(Receipts{(*Receipt)(r)})
	if stored.DepositNonce != nil {
		r.DepositNonce = stored.DepositNonce
	}
	return nil
}

// Receipts implements DerivableList for receipts.
type Receipts []*Receipt

// Len returns the number of receipts in this list.
func (rs Receipts) Len() int { return len(rs) }

// EncodeIndex encodes the i'th receipt to w.
func (rs Receipts) EncodeIndex(i int, w *bytes.Buffer) {
	r := rs[i]
	data := &receiptRLP{r.statusEncoding(), r.CumulativeGasUsed, r.Bloom, r.Logs}
	if r.Type == LegacyTxType {
		rlp.Encode(w, data)
		return
	}
	w.WriteByte(r.Type)
	switch r.Type {
	case AccessListTxType, DynamicFeeTxType, BlobTxType:
		rlp.Encode(w, data)
	case DepositTxType:
		w.WriteByte(DepositTxType)
		rlp.Encode(w, data)
	default:
		// For unsupported types, write nothing. Since this is for
		// DeriveSha, the error will be caught matching the derived hash
		// to the block.
	}
}

// DeriveFields fills the receipts with their computed fields based on consensus
// data and contextual infos like containing block and transactions.
<<<<<<< HEAD
func (rs Receipts) DeriveFields(config *params.ChainConfig, hash common.Hash, number uint64, time uint64, baseFee *big.Int, txs Transactions) error {
=======
func (rs Receipts) DeriveFields(config *params.ChainConfig, hash common.Hash, number uint64, time uint64, baseFee *big.Int, txs []*Transaction, dataGasPrice *big.Int) error {
>>>>>>> e7c678a4
	signer := MakeSigner(config, new(big.Int).SetUint64(number), time)

	logIndex := uint(0)
	if len(txs) != len(rs) {
		return errors.New("transaction and receipt count mismatch")
	}
	for i := 0; i < len(rs); i++ {
		// The transaction type and hash can be retrieved from the transaction itself
		rs[i].Type = txs[i].Type()
		rs[i].TxHash = txs[i].Hash()

		rs[i].EffectiveGasPrice = txs[i].inner.effectiveGasPrice(new(big.Int), baseFee)

		// block location fields
		rs[i].BlockHash = hash
		rs[i].BlockNumber = new(big.Int).SetUint64(number)
		rs[i].TransactionIndex = uint(i)

		// The contract address can be derived from the transaction itself
		if txs[i].To() == nil {
			// Deriving the signer is expensive, only do if it's actually needed
			from, _ := Sender(signer, txs[i])
			nonce := txs[i].Nonce()
			if rs[i].DepositNonce != nil {
				nonce = *rs[i].DepositNonce
			}
			rs[i].ContractAddress = crypto.CreateAddress(from, nonce)
		} else {
			rs[i].ContractAddress = common.Address{}
		}

		// The used gas can be calculated based on previous r
		if i == 0 {
			rs[i].GasUsed = rs[i].CumulativeGasUsed
		} else {
			rs[i].GasUsed = rs[i].CumulativeGasUsed - rs[i-1].CumulativeGasUsed
		}

		if len(txs[i].BlobHashes()) != 0 {
			rs[i].DataGasUsed = uint64(len(txs[i].BlobHashes()) * params.BlobTxDataGasPerBlob)
			rs[i].DataGasPrice = dataGasPrice
		}

		// The derived log fields can simply be set from the block and transaction
		for j := 0; j < len(rs[i].Logs); j++ {
			rs[i].Logs[j].BlockNumber = number
			rs[i].Logs[j].BlockHash = hash
			rs[i].Logs[j].TxHash = rs[i].TxHash
			rs[i].Logs[j].TxIndex = uint(i)
			rs[i].Logs[j].Index = logIndex
			logIndex++
		}
	}
	if config.Optimism != nil && len(txs) >= 2 { // need at least an info tx and a non-info tx
		if data := txs[0].Data(); len(data) >= 4+32*8 { // function selector + 8 arguments to setL1BlockValues
			l1Basefee := new(big.Int).SetBytes(data[4+32*2 : 4+32*3]) // arg index 2
			overhead := new(big.Int).SetBytes(data[4+32*6 : 4+32*7])  // arg index 6
			scalar := new(big.Int).SetBytes(data[4+32*7 : 4+32*8])    // arg index 7
			fscalar := new(big.Float).SetInt(scalar)                  // legacy: format fee scalar as big Float
			fdivisor := new(big.Float).SetUint64(1_000_000)           // 10**6, i.e. 6 decimals
			feeScalar := new(big.Float).Quo(fscalar, fdivisor)
			for i := 0; i < len(rs); i++ {
				if !txs[i].IsDepositTx() {
					gas := txs[i].RollupDataGas().DataGas(time, config)
					rs[i].L1GasPrice = l1Basefee
					// GasUsed reported in receipt should include the overhead
					rs[i].L1GasUsed = new(big.Int).Add(new(big.Int).SetUint64(gas), overhead)
					rs[i].L1Fee = L1Cost(gas, l1Basefee, overhead, scalar)
					rs[i].FeeScalar = feeScalar
				}
			}
		} else {
			return fmt.Errorf("L1 info tx only has %d bytes, cannot read gas price parameters", len(data))
		}
	}

	return nil
}<|MERGE_RESOLUTION|>--- conflicted
+++ resolved
@@ -91,6 +91,9 @@
 	CumulativeGasUsed hexutil.Uint64
 	GasUsed           hexutil.Uint64
 	EffectiveGasPrice *hexutil.Big
+	DataGasUsed       hexutil.Uint64
+	DataGasPrice      *hexutil.Big
+	DepositNonce      *hexutil.Uint64
 	BlockNumber       *hexutil.Big
 	TransactionIndex  hexutil.Uint
 
@@ -477,11 +480,7 @@
 
 // DeriveFields fills the receipts with their computed fields based on consensus
 // data and contextual infos like containing block and transactions.
-<<<<<<< HEAD
-func (rs Receipts) DeriveFields(config *params.ChainConfig, hash common.Hash, number uint64, time uint64, baseFee *big.Int, txs Transactions) error {
-=======
-func (rs Receipts) DeriveFields(config *params.ChainConfig, hash common.Hash, number uint64, time uint64, baseFee *big.Int, txs []*Transaction, dataGasPrice *big.Int) error {
->>>>>>> e7c678a4
+func (rs Receipts) DeriveFields(config *params.ChainConfig, hash common.Hash, number uint64, time uint64, baseFee *big.Int, txs Transactions, dataGasPrice *big.Int) error {
 	signer := MakeSigner(config, new(big.Int).SetUint64(number), time)
 
 	logIndex := uint(0)
